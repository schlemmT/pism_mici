--- conflicted
+++ resolved
@@ -28,21 +28,7 @@
   basalstrength/ConstantYieldStress.cc
   basalstrength/MohrCoulombYieldStress.cc
   basalstrength/YieldStress.cc
-<<<<<<< HEAD
-=======
-  calving/CalvingAtThickness.cc
-  calving/CalvingFrontRetreat.cc
-  calving/EigenCalving.cc
-  calving/FloatKill.cc
-  calving/FrontalMelt.cc
-  calving/IcebergRemover.cc
-  calving/OceanKill.cc
-  calving/StressCalving.cc
-  calving/connected_components.cc
-  calving/remove_narrow_tongues.cc
-  calving/vonMisesCalving.cc
   energy/BedrockColumn.cc
->>>>>>> b1c867a5
   energy/BTU_Full.cc
   energy/BTU_Minimal.cc
   energy/BedThermalUnit.cc
