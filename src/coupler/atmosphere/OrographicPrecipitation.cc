<<<<<<< HEAD
// Copyright (C) 2011, 2012, 2013, 2014, 2015, 2016, 2017, 2018, 2019, 2020 PISM Authors
=======
// Copyright (C) 2011, 2012, 2013, 2014, 2015, 2016, 2017, 2018, 2019, 2020, 2021 PISM Authors
>>>>>>> 67885791
//
// This file is part of PISM.
//
// PISM is free software; you can redistribute it and/or modify it under the
// terms of the GNU General Public License as published by the Free Software
// Foundation; either version 3 of the License, or (at your option) any later
// version.
//
// PISM is distributed in the hope that it will be useful, but WITHOUT ANY
// WARRANTY; without even the implied warranty of MERCHANTABILITY or FITNESS
// FOR A PARTICULAR PURPOSE.  See the GNU General Public License for more
// details.
//
// You should have received a copy of the GNU General Public License
// along with PISM; if not, write to the Free Software
// Foundation, Inc., 51 Franklin St, Fifth Floor, Boston, MA  02110-1301  USA

#include "OrographicPrecipitation.hh"

#include "OrographicPrecipitationSerial.hh"
#include "pism/coupler/util/options.hh"
#include "pism/geometry/Geometry.hh"
#include "pism/util/ConfigInterface.hh"
#include "pism/util/IceGrid.hh"
#include "pism/util/Time.hh"

namespace pism {
namespace atmosphere {

OrographicPrecipitation::OrographicPrecipitation(IceGrid::ConstPtr grid,
                                                 std::shared_ptr<AtmosphereModel> in)
    : AtmosphereModel(grid, in) {

  m_precipitation = allocate_precipitation(grid);

  m_work0 = m_precipitation->allocate_proc0_copy();

  const int
    Mx = m_grid->Mx(),
    My = m_grid->My(),
    Z  = m_config->get_number("atmosphere.orographic_precipitation.grid_size_factor"),
    Nx = m_grid->periodicity() & X_PERIODIC ? Mx : Z * (Mx - 1) + 1,
    Ny = m_grid->periodicity() & Y_PERIODIC ? My : Z * (My - 1) + 1;

  ParallelSection rank0(m_grid->com);
  try {
    if (m_grid->rank() == 0) {
      m_serial_model.reset(new OrographicPrecipitationSerial(*m_config,
                                                             Mx, My,
                                                             m_grid->dx(), m_grid->dy(),
                                                             Nx, Ny));
    }
  } catch (...) {
    rank0.failed();
  }
  rank0.check();
}

OrographicPrecipitation::~OrographicPrecipitation() {
  // empty
}

const IceModelVec2S &OrographicPrecipitation::mean_precipitation_impl() const {
  return *m_precipitation;
}

void OrographicPrecipitation::init_impl(const Geometry &geometry) {
  (void)geometry;

  m_input_model->init(geometry);

  m_log->message(2, "* Initializing the atmosphere model computing precipitation using the\n"
                    "  Linear Theory of Orographic Precipitation model with scalar wind speeds...\n");

  m_reference = "R. B. Smith and I. Barstad, 2004.\n"
                "A Linear Theory of Orographic Precipitation. J. Atmos. Sci. 61, 1377-1391.";

  m_precipitation->metadata()["source"] = m_reference;
}


void OrographicPrecipitation::update_impl(const Geometry &geometry, double t, double dt) {
  m_input_model->update(geometry, t, dt);

  geometry.ice_surface_elevation.put_on_proc0(*m_work0);

  ParallelSection rank0(m_grid->com);
  try {
    if (m_grid->rank() == 0) { // processor zero updates the precipitation
      m_serial_model->update(*m_work0);

      PetscErrorCode ierr = VecCopy(m_serial_model->precipitation(), *m_work0);
      PISM_CHK(ierr, "VecCopy");
    }
  } catch (...) {
    rank0.failed();
  }
  rank0.check();

  m_precipitation->get_from_proc0(*m_work0);

  // convert from mm/s to kg / (m^2 s):
  double water_density = m_config->get_number("constants.fresh_water.density");
  m_precipitation->scale(1e-3 * water_density);
}

void OrographicPrecipitation::precip_time_series_impl(int i, int j,
                                                      std::vector<double> &result) const {

  for (unsigned int k = 0; k < m_ts_times.size(); k++) {
    result[k] = (*m_precipitation)(i, j);
  }
}

void OrographicPrecipitation::begin_pointwise_access_impl() const {
  m_input_model->begin_pointwise_access();
  m_precipitation->begin_access();
}

void OrographicPrecipitation::end_pointwise_access_impl() const {
  m_precipitation->end_access();
  m_input_model->end_pointwise_access();
}

} // end of namespace atmosphere
} // end of namespace pism<|MERGE_RESOLUTION|>--- conflicted
+++ resolved
@@ -1,8 +1,4 @@
-<<<<<<< HEAD
-// Copyright (C) 2011, 2012, 2013, 2014, 2015, 2016, 2017, 2018, 2019, 2020 PISM Authors
-=======
 // Copyright (C) 2011, 2012, 2013, 2014, 2015, 2016, 2017, 2018, 2019, 2020, 2021 PISM Authors
->>>>>>> 67885791
 //
 // This file is part of PISM.
 //
