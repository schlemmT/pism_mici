// Copyright (C) 2011, 2012, 2013, 2014, 2015, 2016, 2017, 2018, 2019 PISM Authors
//
// This file is part of PISM.
//
// PISM is free software; you can redistribute it and/or modify it under the
// terms of the GNU General Public License as published by the Free Software
// Foundation; either version 3 of the License, or (at your option) any later
// version.
//
// PISM is distributed in the hope that it will be useful, but WITHOUT ANY
// WARRANTY; without even the implied warranty of MERCHANTABILITY or FITNESS
// FOR A PARTICULAR PURPOSE.  See the GNU General Public License for more
// details.
//
// You should have received a copy of the GNU General Public License
// along with PISM; if not, write to the Free Software
// Foundation, Inc., 51 Franklin St, Fifth Floor, Boston, MA  02110-1301  USA

#ifndef _PISMMOHRCOULOMBYIELDSTRESS_H_
#define _PISMMOHRCOULOMBYIELDSTRESS_H_

#include "YieldStress.hh"

#include "pism/util/iceModelVec.hh"
#include "pism/util/iceModelVec2T.hh"

namespace pism {

class IceModelVec2CellType;

//! @brief PISM's default basal yield stress model which applies the
//! Mohr-Coulomb model of deformable, pressurized till.
class MohrCoulombYieldStress : public YieldStress {
public:
  MohrCoulombYieldStress(IceGrid::ConstPtr g);
  virtual ~MohrCoulombYieldStress();

  void set_till_friction_angle(const IceModelVec2S &input);
private:
  void restart_impl(const File &input_file, int record);
  void bootstrap_impl(const File &input_file, const YieldStressInputs &inputs);
  void init_impl(const YieldStressInputs &inputs);

  void define_model_state_impl(const File &output) const;
  void write_model_state_impl(const File &output) const;

  DiagnosticList diagnostics_impl() const;

  MaxTimestep max_timestep_impl(double t) const;
  void update_impl(const YieldStressInputs &inputs, double t, double dt);

  void finish_initialization(const YieldStressInputs &inputs);
private:
  void till_friction_angle(const IceModelVec2S &bed_topography,
                           IceModelVec2S &result);

<<<<<<< HEAD
  virtual MaxTimestep max_timestep_impl(double t) const;
  virtual void update_impl(const YieldStressInputs &inputs, double t, double dt);

  void topg_to_phi(const IceModelVec2S &bed_topography);
  void tauc_to_phi(const IceModelVec2CellType &mask);

  void iterative_phi_step(const IceModelVec2S &ice_surface_elevation,
                          const IceModelVec2S &bed_topography,
                          const IceModelVec2CellType &mask);

protected:
=======
  void till_friction_angle(const IceModelVec2S &basal_yield_stress,
                           const IceModelVec2S &till_water_thickness,
                           const IceModelVec2S &ice_thickness,
                           const IceModelVec2CellType &cell_type,
                           IceModelVec2S &result);

>>>>>>> 9964da54
  IceModelVec2S m_till_phi;

<<<<<<< HEAD
  bool m_iterative_phi;
  IceModelVec2S m_target_usurf, m_diff_usurf,m_usurf,m_diff_mask;
  double m_last_time, m_last_inverse_time,dt_phi_inv;

  // only allocated and used if basal_yield_stress.add_transportable_water = true
  IceModelVec2S m_bwat;
=======
  IceModelVec2T::Ptr m_delta;
>>>>>>> 9964da54
};

} // end of namespace pism

#endif /* _PISMMOHRCOULOMBYIELDSTRESS_H_ */<|MERGE_RESOLUTION|>--- conflicted
+++ resolved
@@ -54,38 +54,30 @@
   void till_friction_angle(const IceModelVec2S &bed_topography,
                            IceModelVec2S &result);
 
-<<<<<<< HEAD
-  virtual MaxTimestep max_timestep_impl(double t) const;
-  virtual void update_impl(const YieldStressInputs &inputs, double t, double dt);
+  //virtual MaxTimestep max_timestep_impl(double t) const;
+  //virtual void update_impl(const YieldStressInputs &inputs, double t, double dt);
 
-  void topg_to_phi(const IceModelVec2S &bed_topography);
-  void tauc_to_phi(const IceModelVec2CellType &mask);
+  //void topg_to_phi(const IceModelVec2S &bed_topography);
+  //void tauc_to_phi(const IceModelVec2CellType &mask);
 
   void iterative_phi_step(const IceModelVec2S &ice_surface_elevation,
                           const IceModelVec2S &bed_topography,
                           const IceModelVec2CellType &mask);
 
 protected:
-=======
   void till_friction_angle(const IceModelVec2S &basal_yield_stress,
                            const IceModelVec2S &till_water_thickness,
                            const IceModelVec2S &ice_thickness,
                            const IceModelVec2CellType &cell_type,
                            IceModelVec2S &result);
 
->>>>>>> 9964da54
   IceModelVec2S m_till_phi;
 
-<<<<<<< HEAD
   bool m_iterative_phi;
-  IceModelVec2S m_target_usurf, m_diff_usurf,m_usurf,m_diff_mask;
-  double m_last_time, m_last_inverse_time,dt_phi_inv;
+  IceModelVec2S m_target_usurf,m_diff_usurf,m_usurf,m_diff_mask;
+  double m_last_time,m_last_inverse_time,dt_phi_inv;
 
-  // only allocated and used if basal_yield_stress.add_transportable_water = true
-  IceModelVec2S m_bwat;
-=======
   IceModelVec2T::Ptr m_delta;
->>>>>>> 9964da54
 };
 
 } // end of namespace pism
