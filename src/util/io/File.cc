<<<<<<< HEAD
// Copyright (C) 2012, 2013, 2014, 2015, 2016, 2017, 2018, 2019, 2020, 2021, 2023 PISM Authors
=======
// Copyright (C) 2012--2023 PISM Authors
>>>>>>> f6dd13c5
//
// This file is part of PISM.
//
// PISM is free software; you can redistribute it and/or modify it under the
// terms of the GNU General Public License as published by the Free Software
// Foundation; either version 3 of the License, or (at your option) any later
// version.
//
// PISM is distributed in the hope that it will be useful, but WITHOUT ANY
// WARRANTY; without even the implied warranty of MERCHANTABILITY or FITNESS
// FOR A PARTICULAR PURPOSE.  See the GNU General Public License for more
// details.
//
// You should have received a copy of the GNU General Public License
// along with PISM; if not, write to the Free Software
// Foundation, Inc., 51 Franklin St, Fifth Floor, Boston, MA  02110-1301  USA

#include <cassert>
#include <cstdio>
#include <memory>
#include <map>

#include <petscvec.h>

#include "pism/util/io/File.hh"
#include "pism/util/Grid.hh"
#include "pism/util/io/NC_Serial.hh"
#include "pism/util/io/NC4_Serial.hh"

#include "pism/pism_config.hh"

#if (Pism_USE_PARALLEL_NETCDF4==1)
#include "pism/util/io/NC4_Par.hh"
#endif

#if (Pism_USE_PNETCDF==1)
#include "pism/util/io/PNCFile.hh"
#endif

#if (Pism_USE_PIO==1)
#include "pism/util/io/ParallelIO.hh"
#endif

#include "pism/util/error_handling.hh"
#include "pism/util/io/io_helpers.hh"
#include "pism/util/io/IO_Flags.hh"

namespace pism {

struct File::Impl {
  MPI_Comm com;
  io::Backend backend;
  io::NCFile::Ptr nc;
};

io::Backend string_to_backend(const std::string &backend) {
  std::map<std::string, io::Backend> backends =
    {
     {"netcdf3", io::PISM_NETCDF3},
     {"netcdf4_parallel", io::PISM_NETCDF4_PARALLEL},
     {"netcdf4_serial", io::PISM_NETCDF4_SERIAL},
     {"pio_netcdf", io::PISM_PIO_NETCDF},
     {"pio_netcdf4c", io::PISM_PIO_NETCDF4C},
     {"pio_netcdf4p", io::PISM_PIO_NETCDF4P},
     {"pio_pnetcdf", io::PISM_PIO_PNETCDF},
     {"pnetcdf", io::PISM_PNETCDF},
  };

  if (backends.find(backend) != backends.end()) {
    return backends[backend];
  }

  throw RuntimeError::formatted(PISM_ERROR_LOCATION,
                                "unknown or unsupported I/O backend: %s",
                                backend.c_str());
}

static std::string backend_to_string(io::Backend backend) {
  std::map<io::Backend, std::string> backends =
    {
     {io::PISM_GUESS, "unknown"},
     {io::PISM_NETCDF3, "netcdf3"},
     {io::PISM_NETCDF4_PARALLEL, "netcdf4_parallel"},
     {io::PISM_NETCDF4_SERIAL, "netcdf4_serial"},
     {io::PISM_PIO_NETCDF, "pio_netcdf"},
     {io::PISM_PIO_NETCDF4C, "pio_netcdf4c"},
     {io::PISM_PIO_NETCDF4P, "pio_netcdf4p"},
     {io::PISM_PIO_PNETCDF, "pio_pnetcdf"},
     {io::PISM_PNETCDF, "pnetcdf"}
  };

  return backends[backend];
}

// Chooses the best available I/O backend for reading from 'filename'.
static io::Backend choose_backend(MPI_Comm com, const std::string &filename) {

  std::string format;
  {
    // This is the rank-0-only purely-serial mode of accessing NetCDF files, but it
    // supports all the kinds of NetCDF, so this is fine.
    io::NC_Serial file(com);

    file.open(filename, io::PISM_READONLY);
    format = file.get_format();
    file.close();
  }

#if (Pism_USE_PARALLEL_NETCDF4==1)
  if (format == "netcdf4") {
    return io::PISM_NETCDF4_PARALLEL;
  }
#endif

#if (Pism_USE_PNETCDF==1)
  if (format != "netcdf4") {
    return io::PISM_PNETCDF;
  }
#endif

  // this choice is appropriate for both NetCDF-3 and NetCDF-4
  return io::PISM_NETCDF3;
}

static io::NCFile::Ptr create_backend(MPI_Comm com, io::Backend backend, int iosysid) {
  // disable a compiler warning
  (void) iosysid;

  int size = 1;
  MPI_Comm_size(com, &size);

  switch (backend) {
  case io::PISM_NETCDF3:
    return io::NCFile::Ptr(new io::NC_Serial(com));
  case io::PISM_NETCDF4_SERIAL:
    return io::NCFile::Ptr(new io::NC4_Serial(com));
  case io::PISM_NETCDF4_PARALLEL:
#if (Pism_USE_PARALLEL_NETCDF4==1)
    return io::NCFile::Ptr(new io::NC4_Par(com));
#else
    break;
#endif

  case io::PISM_PNETCDF:
#if (Pism_USE_PNETCDF==1)
    return io::NCFile::Ptr(new io::PNCFile(com));
#else
    break;
#endif

  case io::PISM_PIO_PNETCDF:
  case io::PISM_PIO_NETCDF4P:
  case io::PISM_PIO_NETCDF4C:
  case io::PISM_PIO_NETCDF:
#if (Pism_USE_PIO==1)
    {
      if (iosysid == -1) {
        throw RuntimeError::formatted(PISM_ERROR_LOCATION,
                                      "To use ParallelIO you have to pass iosysid to File");
      }
      return io::NCFile::Ptr(new io::ParallelIO(com, iosysid, backend));
    }
#else
    break;
#endif

  case io::PISM_GUESS:
    break;
  } // end of switch (backend)


  auto backend_name = backend_to_string(backend);

  throw RuntimeError::formatted(PISM_ERROR_LOCATION,
                                "unknown or unsupported I/O backend: %s",
                                backend_name.c_str());
}

File::File(MPI_Comm com, const std::string &filename, io::Backend backend, io::Mode mode,
           int iosysid)
  : m_impl(new Impl) {

  if (filename.empty()) {
    throw RuntimeError::formatted(PISM_ERROR_LOCATION,
                                  "cannot open file: provided file name is empty");
  }

  if (backend == io::PISM_GUESS) {
    m_impl->backend = choose_backend(com, filename);
  } else {
    m_impl->backend = backend;
  }

  m_impl->com = com;
  m_impl->nc  = create_backend(m_impl->com, m_impl->backend, iosysid);

  this->open(filename, mode);
}

File::~File() {
  if (m_impl->nc and not filename().empty()) {
    try {
      // a file is still open, so we try to close it
      this->close();
    } catch (...) {
      // don't ever throw from here
      handle_fatal_errors(MPI_COMM_SELF);
    }
  }
  delete m_impl;
}

MPI_Comm File::com() const {
  return m_impl->com;
}

io::Backend File::backend() const {
  return m_impl->backend;
}

void File::set_compression_level(int level) const {
  m_impl->nc->set_compression_level(level);
}

void File::open(const std::string &filename, io::Mode mode) {
  try {

    // opening for reading
    if (mode == io::PISM_READONLY) {

      m_impl->nc->open(filename, mode);

    } else if (mode == io::PISM_READWRITE_CLOBBER or mode == io::PISM_READWRITE_MOVE) {

      if (mode == io::PISM_READWRITE_MOVE) {
        io::move_if_exists(m_impl->com, filename);
      } else {
        io::remove_if_exists(m_impl->com, filename);
      }

      m_impl->nc->create(filename);

      int old_fill;
      m_impl->nc->set_fill(io::PISM_NOFILL, old_fill);
    } else if (mode == io::PISM_READWRITE) {                      // mode == io::PISM_READWRITE

      m_impl->nc->open(filename, mode);

      int old_fill;
      m_impl->nc->set_fill(io::PISM_NOFILL, old_fill);
    } else {
      throw RuntimeError::formatted(PISM_ERROR_LOCATION, "invalid mode: %d", mode);
    }
  } catch (RuntimeError &e) {
    e.add_context("opening or creating \"" + filename + "\"");
    throw;
  }
}

void File::remove_attribute(const std::string &variable_name, const std::string &att_name) const {
  try {
    m_impl->nc->del_att(variable_name, att_name);
  } catch (RuntimeError &e) {
    e.add_context("deleting the attribute %s:%s", variable_name.c_str(), att_name.c_str());
    throw;
  }
}

void File::close() {
  try {
    m_impl->nc->close();
  } catch (RuntimeError &e) {
    e.add_context("closing \"" + filename() + "\"");
    throw;
  }
}

void File::sync() const {
  try {
    m_impl->nc->sync();
  } catch (RuntimeError &e) {
    e.add_context("synchronizing \"" + filename() + "\"");
    throw;
  }
}

void File::redef() const {
  try {
    m_impl->nc->redef();
  } catch (RuntimeError &e) {
    e.add_context("switching to define mode; file \"" + filename() + "\"");
    throw;
  }
}


void File::enddef() const {
  try {
    m_impl->nc->enddef();
  } catch (RuntimeError &e) {
    e.add_context("switching to data mode; file \"" + filename() + "\"");
    throw;
  }
}

std::string File::filename() const {
  return m_impl->nc->filename();
}


//! \brief Get the number of records. Uses the length of an unlimited dimension.
unsigned int File::nrecords() const {
  try {
    std::string dim;
    m_impl->nc->inq_unlimdim(dim);

    if (dim.empty()) {
      return 1;                 // one record
    }

    return this->dimension_length(dim);
  } catch (RuntimeError &e) {
    e.add_context("getting the number of records in file \"" + filename() + "\"");
    throw;
  }
  return 0;                     // LCOV_EXCL_LINE
}

//! \brief Get the number of records of a certain variable. Uses the length of
//! an associated "time" dimension.
unsigned int File::nrecords(const std::string &name, const std::string &std_name,
                            units::System::Ptr unit_system) const {
  try {
    auto var = find_variable(name, std_name);

    if (not var.exists) {
      return 0;
    }

    for (const auto &d : dimensions(var.name)) {
      if (dimension_type(d, unit_system) == T_AXIS) {
        return this->dimension_length(d);
      }
    }

    return 1;                   // one record
  } catch (RuntimeError &e) {
    e.add_context("getting the number of records of variable '%s' ('%s') in '%s'",
                  name.c_str(), std_name.c_str(), filename().c_str());
    throw;
  }
  return 0;                     // LCOV_EXCL_LINE
}


//! \brief Find a variable using its standard name and/or short name.
/*!
 * Sets "result" to the short name found.
 */
VariableLookupData File::find_variable(const std::string &short_name, const std::string &std_name) const {
  VariableLookupData result;
  try {
    result.exists = false;

    if (not std_name.empty()) {

      int n_variables = nvariables();

      for (int j = 0; j < n_variables; ++j) {
        std::string name      = variable_name(j);
        std::string attribute = read_text_attribute(name, "standard_name");

        if (attribute.empty()) {
          continue;
        }

        if (attribute == std_name) {
          if (not result.exists) {
            result.exists = true;
            result.found_using_standard_name = true;
            result.name = name;
          } else {
            throw RuntimeError::formatted(PISM_ERROR_LOCATION, "inconsistency in '%s': variables '%s' and '%s'\n"
                                          "have the same standard_name (%s)",
                                          filename().c_str(), result.name.c_str(),
                                          name.c_str(), attribute.c_str());
          }
        }

      } // end of the for loop
    } // end of if (not std_name.empty())

    if (not result.exists) {
      m_impl->nc->inq_varid(short_name, result.exists);
      if (result.exists) {
        result.name = short_name;
      } else {
        result.name = "";
      }

      result.found_using_standard_name = false;
    }

  } catch (RuntimeError &e) {
    e.add_context("searching for variable '%s' ('%s') in '%s'", short_name.c_str(), std_name.c_str(), filename().c_str());
    throw;
  }

  return result;
}

//! \brief Checks if a variable exists.
bool File::find_variable(const std::string &name) const {
  try {
    bool exists = false;
    m_impl->nc->inq_varid(name, exists);
    return exists;
  } catch (RuntimeError &e) {
    e.add_context("searching for variable '%s' in '%s'", name.c_str(), filename().c_str());
    throw;
  }
}

std::vector<std::string> File::dimensions(const std::string &variable_name) const {
  try {
    std::vector<std::string> result;
    m_impl->nc->inq_vardimid(variable_name, result);
    return result;
  } catch (RuntimeError &e) {
    e.add_context("getting dimensions of variable '%s' in '%s'", variable_name.c_str(),
                  filename().c_str());
    throw;
  }
}


//! \brief Checks if a dimension exists.
bool File::find_dimension(const std::string &name) const {
  try {
    bool exists = false;
    m_impl->nc->inq_dimid(name, exists);
    return exists;
  } catch (RuntimeError &e) {
    e.add_context("searching for dimension '%s' in '%s'", name.c_str(), filename().c_str());
    throw;
  }
}

//! \brief Get the length of a dimension.
/*!
 * Sets result to 0 if a dimension does not exist.
 */
unsigned int File::dimension_length(const std::string &name) const {
  try {
    if (find_dimension(name)) {
      unsigned int result = 0;
      m_impl->nc->inq_dimlen(name, result);
      return result;
    }

    return 0;
  } catch (RuntimeError &e) {
    e.add_context("getting the length of dimension '%s' in '%s'", name.c_str(), filename().c_str());
    throw;
  }
}

AxisType axis_type_from_string(const std::string &input) {
  if (input == "T" or input == "t") {
    return T_AXIS;
  }

  if (input == "X" or input == "x") {
    return X_AXIS;
  }

  if (input == "Y" or input == "y") {
    return Y_AXIS;
  }

  if (input == "Z" or input == "z") {
    return Z_AXIS;
  }

  return UNKNOWN_AXIS;
}

//! \brief Get the "type" of a dimension.
/*!
 * The "type" is one of X_AXIS, Y_AXIS, Z_AXIS, T_AXIS.
 */
AxisType File::dimension_type(const std::string &name,
                              units::System::Ptr unit_system) const {
  try {
    if (not find_variable(name)) {
      throw RuntimeError(PISM_ERROR_LOCATION, "coordinate variable " + name + " is missing");
    }

    std::string
      axis          = read_text_attribute(name, "axis"),
      standard_name = read_text_attribute(name, "standard_name"),
      units         = read_text_attribute(name, "units");

    // check if it has units compatible with "seconds":

    units::Unit seconds(unit_system, "seconds");
    if (units::are_convertible(units::Unit(unit_system, units), seconds)) {
      return T_AXIS;
    }

    // check the standard_name attribute:
    if (standard_name == "time") {
      return T_AXIS;
    }

    if (standard_name == "projection_x_coordinate") {
      return X_AXIS;
    }

    if (standard_name == "projection_y_coordinate") {
      return Y_AXIS;
    }

    {
      AxisType tmp = axis_type_from_string(axis);
      if (tmp != UNKNOWN_AXIS) {
        return tmp;
      }
    }

    // check the variable name:
    if (name == "x" or name == "X" or
        name.find('x') == 0 or name.find('X') == 0) {
      return X_AXIS;
    }

    if (name == "y" or name == "Y" or
        name.find('y') == 0 or name.find('Y') == 0) {
      return Y_AXIS;
    }

    if (name == "z" or name == "Z" or
        name.find('z') == 0 or name.find('Z') == 0) {
      return Z_AXIS;
    }

    if (name == "t" or name == "T" or name == "time" or
        name.find('t') == 0 or name.find('T') == 0) {
      return T_AXIS;
    }

    // we have no clue:
    return UNKNOWN_AXIS;
  } catch (RuntimeError &e) {
    e.add_context("getting the type of dimension '%s' in '%s'",
                  name.c_str(), filename().c_str());
    throw;
  }
  return UNKNOWN_AXIS;          // LCOV_EXCL_LINE
}

void File::define_dimension(const std::string &name, size_t length) const {
  try {
    m_impl->nc->def_dim(name, length);
  } catch (RuntimeError &e) {
    e.add_context("defining dimension '%s' in '%s'", name.c_str(), filename().c_str());
    throw;
  }
}

//! \brief Define a variable.
void File::define_variable(const std::string &name, io::Type nctype, const std::vector<std::string> &dims) const {
  try {
    m_impl->nc->def_var(name, nctype, dims);

    // FIXME: I need to write and tune chunk_dimensions that would be called below before we use
    // this.
    //
    /*
    // if it's not a spatial variable, we're done
    if (dims.size() < 2) {
      return;
    }

    std::vector<size_t> dim_lengths;
    for (unsigned int k = 0; k < dims.size(); ++k) {
      dim_lengths.push_back(this->dimension_length(dims[k]));
    }

    std::vector<size_t> chunk_dims = chunk_dimensions(nctype, dim_lengths);

    m_impl->nc->def_var_chunking(name, chunk_dims);
    */

  } catch (RuntimeError &e) {
    e.add_context("defining variable '%s' in '%s'", name.c_str(), filename().c_str());
    throw;
  }
}

//! \brief Get dimension data (a coordinate variable).
std::vector<double>  File::read_dimension(const std::string &name) const {
  try {
    if (not find_variable(name)) {
      throw RuntimeError(PISM_ERROR_LOCATION, "coordinate variable not found");
    }

    unsigned int length = dimension_length(name);

    std::vector<double> result(length);

    read_variable(name, {0}, {length}, result.data());

    return result;
  } catch (RuntimeError &e) {
    e.add_context("reading dimension '%s' from '%s'", name.c_str(), filename().c_str());
    throw;
  }
}

//! \brief Append to the history global attribute.
/*!
 * Use write_attribute("PISM_GLOBAL", "history", ...) to overwrite "history".
 */
void File::append_history(const std::string &history) const {
  try {
    std::string old_history = read_text_attribute("PISM_GLOBAL", "history");
    redef();
    write_attribute("PISM_GLOBAL", "history", history + old_history);
  } catch (RuntimeError &e) {
    e.add_context("appending to the history attribute in \"" + filename() + "\"");
    throw;
  }
}

//! \brief Write a multiple-valued double attribute.
void File::write_attribute(const std::string &var_name, const std::string &att_name, io::Type nctype,
                           const std::vector<double> &values) const {
  try {
    redef();
    m_impl->nc->put_att_double(var_name, att_name, nctype, values);
  } catch (RuntimeError &e) {
    e.add_context("writing double attribute '%s:%s' in '%s'",
                  var_name.c_str(), att_name.c_str(), filename().c_str());
    throw;
  }
}

//! \brief Write a text attribute.
void File::write_attribute(const std::string &var_name, const std::string &att_name,
                           const std::string &value) const {
  try {
    redef();
    // ensure that the string is null-terminated
    m_impl->nc->put_att_text(var_name, att_name, value + "\0");
  } catch (RuntimeError &e) {
    e.add_context("writing text attribute '%s:%s' in '%s'",
                  var_name.c_str(), att_name.c_str(), filename().c_str());
    throw;
  }
}

//! \brief Get a double attribute.
std::vector<double> File::read_double_attribute(const std::string &var_name, const std::string &att_name) const {
  try {
    auto att_type = attribute_type(var_name, att_name);

    // Give an understandable error message if a string attribute was found when
    // a number (or a list of numbers) was expected. (We've seen datasets with
    // "valid_min" stored as a string...)
    if (att_type == io::PISM_CHAR) {
      std::string tmp = read_text_attribute(var_name, att_name);

      throw RuntimeError::formatted(PISM_ERROR_LOCATION,
                                    "attribute %s is a string '%s'; expected a number or a list of numbers",
                                    att_name.c_str(), tmp.c_str());
    }

    // In this case att_type might be io::PISM_NAT (if an attribute does not
    // exist), but read_double_attribute can handle that.
    std::vector<double> result;
    m_impl->nc->get_att_double(var_name, att_name, result);
    return result;
  } catch (RuntimeError &e) {
    e.add_context("reading double attribute '%s:%s' from '%s'",
                  var_name.c_str(), att_name.c_str(), filename().c_str());
    throw;
  }
}

//! \brief Get a text attribute.
std::string File::read_text_attribute(const std::string &var_name, const std::string &att_name) const {
  try {
    auto att_type = attribute_type(var_name, att_name);
    if (att_type != io::PISM_NAT and att_type != io::PISM_CHAR) {
      // attribute exists and is not a string
      throw RuntimeError::formatted(PISM_ERROR_LOCATION,
                                    "attribute %s is not a string", att_name.c_str());
    }

    std::string result;
    m_impl->nc->get_att_text(var_name, att_name, result);
    return result;
  } catch (RuntimeError &e) {
    e.add_context("reading text attribute '%s:%s' from %s", var_name.c_str(), att_name.c_str(), filename().c_str());
    throw;
  }
}

unsigned int File::nattributes(const std::string &var_name) const {
  try {
    int result = 0;
    m_impl->nc->inq_varnatts(var_name, result);
    return result;
  } catch (RuntimeError &e) {
    e.add_context("getting the number of attributes of variable '%s' in '%s'", var_name.c_str(), filename().c_str());
    throw;
  }
}


std::string File::attribute_name(const std::string &var_name, unsigned int n) const {
  try {
    std::string result;
    m_impl->nc->inq_attname(var_name, n, result);
    return result;
  } catch (RuntimeError &e) {
    e.add_context("getting the name of an attribute of variable '%s' in '%s'", var_name.c_str(), filename().c_str());
    throw;
  }
}


io::Type File::attribute_type(const std::string &var_name, const std::string &att_name) const {
  try {
    io::Type result;
    m_impl->nc->inq_atttype(var_name, att_name, result);
    return result;
  } catch (RuntimeError &e) {
    e.add_context("getting the type of an attribute of variable '%s' in '%s'", var_name.c_str(), filename().c_str());
    throw;
  }
}


void File::read_variable(const std::string &variable_name,
                           const std::vector<unsigned int> &start,
                           const std::vector<unsigned int> &count,
                          double *ip) const {
  try {
    m_impl->nc->get_vara_double(variable_name, start, count, ip);
  } catch (RuntimeError &e) {
    e.add_context("reading variable '%s' from '%s'", variable_name.c_str(), filename().c_str());
    throw;
  }
}


void File::write_variable(const std::string &variable_name,
                          const std::vector<unsigned int> &start,
                          const std::vector<unsigned int> &count,
                          const double *op) const {
  try {
    m_impl->nc->put_vara_double(variable_name, start, count, op);
  } catch (RuntimeError &e) {
    e.add_context("writing variable '%s' to '%s'", variable_name.c_str(), filename().c_str());
    throw;
  }
}


void File::write_distributed_array(const std::string &variable_name,
                                   const Grid &grid,
                                   unsigned int z_count,
                                   bool time_dependent,
                                   const double *input) const {
  try {
    unsigned int t_length = nrecords();
    assert(t_length > 0);

    m_impl->nc->write_darray(variable_name, grid, z_count, time_dependent, t_length - 1, input);
  } catch (RuntimeError &e) {
    e.add_context("writing distributed array '%s' to '%s'",
                  variable_name.c_str(), filename().c_str());
    throw;
  }
}


void File::read_variable_transposed(const std::string &variable_name,
                                    const std::vector<unsigned int> &start,
                                    const std::vector<unsigned int> &count,
                                    const std::vector<unsigned int> &imap, double *ip) const {
  try {
    m_impl->nc->get_varm_double(variable_name, start, count, imap, ip);
  } catch (RuntimeError &e) {
    e.add_context("reading variable '%s' from '%s'", variable_name.c_str(), filename().c_str());
    throw;
  }
}

unsigned int File::nvariables() const {
  int n_vars = 0;

  try {
    m_impl->nc->inq_nvars(n_vars);
  } catch (RuntimeError &e) {
    e.add_context("getting the number of variables in '%s'", filename().c_str());
    throw;
  }

  return n_vars;
}

std::string File::variable_name(unsigned int id) const {
  std::string result;
  try {
    m_impl->nc->inq_varname(id, result);
  } catch (RuntimeError &e) {
    e.add_context("getting the name of %d-th variable in '%s'", id, filename().c_str());
    throw;
  }

  return result;
}


} // end of namespace pism<|MERGE_RESOLUTION|>--- conflicted
+++ resolved
@@ -1,8 +1,4 @@
-<<<<<<< HEAD
-// Copyright (C) 2012, 2013, 2014, 2015, 2016, 2017, 2018, 2019, 2020, 2021, 2023 PISM Authors
-=======
 // Copyright (C) 2012--2023 PISM Authors
->>>>>>> f6dd13c5
 //
 // This file is part of PISM.
 //
