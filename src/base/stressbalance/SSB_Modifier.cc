--- conflicted
+++ resolved
@@ -133,68 +133,5 @@
   ierr = diffusive_flux.set(0.0); CHKERRQ(ierr);
   D_max = 0.0;
 
-<<<<<<< HEAD
-  // strain heating
-  ierr = compute_volumetric_strain_heating(D2_input, strain_heating); CHKERRQ(ierr);
-
-  return 0;
-}
-
-
-//! \brief Compute the volumetric strain heating.
-/*!
- * Uses:
- * - delta on the staggered grid, which should be initialized by the update(true) call.
- * - enthalpy
- * - surface gradient on the staggered grid
- * - ice thickness relative to the smoothed bed
- */
-PetscErrorCode SSBM_Trivial::compute_volumetric_strain_heating(IceModelVec2S *D2_input, IceModelVec3 &result) {
-  PetscErrorCode ierr;
-  PetscScalar *E, *sigma;
-  const PetscReal
-    n_glen  = flow_law->exponent(),
-    exponent = (1.0 + n_glen) / (2.0 * n_glen),
-    enhancement_factor = config.get("ssa_enhancement_factor"),
-    standard_gravity = config.get("standard_gravity"),
-    ice_rho = config.get("ice_density");
-
-  ierr = enthalpy->begin_access(); CHKERRQ(ierr);
-  ierr = result.begin_access(); CHKERRQ(ierr);
-  ierr = thickness->begin_access(); CHKERRQ(ierr);
-  ierr = D2_input->begin_access(); CHKERRQ(ierr);
-
-  for (PetscInt   i = grid.xs; i < grid.xs+grid.xm; ++i) {
-    for (PetscInt j = grid.ys; j < grid.ys+grid.ym; ++j) {
-      ierr = enthalpy->getInternalColumn(i,j,&E); CHKERRQ(ierr);
-      ierr = result.getInternalColumn(i,j,&sigma); CHKERRQ(ierr);
-
-      PetscReal thk = (*thickness)(i,j);
-      // in the ice:
-      PetscInt ks = grid.kBelowHeight(thk);
-        for (PetscInt k=0; k<ks; ++k) {
-          // Use hydrostatic pressure; presumably this is not quite right in context
-          //   of shelves and streams; here we hard-wire the Glen law
-          PetscReal depth = thk - grid.zlevels[k],
-            pressure = ice_rho * standard_gravity * depth, // FIXME issue #15
-          // Account for the enhancement factor.
-            BofT    = flow_law->hardness_parameter(E[k], pressure) * pow(enhancement_factor,-1/n_glen);
-          sigma[k] = 2.0 * BofT * pow((*D2_input)(i,j), exponent);
-        }
-
-        // above the ice:
-        for (PetscInt k=ks+1; k<grid.Mz; ++k) {
-          sigma[k] = 0.0;
-        }
-    }
-  }
-
-  ierr = D2_input->end_access(); CHKERRQ(ierr);
-  ierr = thickness->end_access(); CHKERRQ(ierr);
-  ierr = result.end_access(); CHKERRQ(ierr);  
-  ierr = enthalpy->end_access(); CHKERRQ(ierr);
-
-=======
->>>>>>> abe9d7b8
   return 0;
 }