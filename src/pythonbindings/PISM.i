--- conflicted
+++ resolved
@@ -25,12 +25,7 @@
 // draws in all the other needed includes as well. See the end of this file for the list
 // of PISM headers being wrapped.
 
-<<<<<<< HEAD
 #include "PIO.hh"
-=======
-#include "PISMIO.hh"
-#include "PISMTime.hh"
->>>>>>> d1499439
 #include "Timeseries.hh"
 #include "exactTestsIJ.h"
 #include "stressbalance/SSAFEM.hh"
