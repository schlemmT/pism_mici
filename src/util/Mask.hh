--- conflicted
+++ resolved
@@ -67,20 +67,13 @@
 
 class GeometryCalculator {
 public:
-<<<<<<< HEAD
   GeometryCalculator(const Config &config):
-  m_fill_value(config.get_double("output.fill_value"))
+  m_fill_value(config.get_number("output.fill_value"))
   {
-    m_alpha = 1 - config.get_double("constants.ice.density") / config.get_double("constants.sea_water.density");
-    m_alpha_lake = 1 - config.get_double("constants.ice.density") / config.get_double("constants.fresh_water.density");
-    m_is_dry_simulation = config.get_boolean("ocean.always_grounded");
-    m_icefree_thickness = config.get_double("geometry.ice_free_thickness_standard");
-=======
-  GeometryCalculator(const Config &config) {
     m_alpha = 1 - config.get_number("constants.ice.density") / config.get_number("constants.sea_water.density");
+    m_alpha_lake = 1 - config.get_number("constants.ice.density") / config.get_number("constants.fresh_water.density");
     m_is_dry_simulation = config.get_flag("ocean.always_grounded");
     m_icefree_thickness = config.get_number("geometry.ice_free_thickness_standard");
->>>>>>> ecd6e36f
     if (m_icefree_thickness < 0.0) {
       throw RuntimeError::formatted(PISM_ERROR_LOCATION,
                                     "invalid ice-free thickness threshold: %f", m_icefree_thickness);
