--- conflicted
+++ resolved
@@ -947,10 +947,6 @@
         I_ij[0] = 0.0;
         double I_current = 0.0;
         for (unsigned int k = 1; k <= ks; ++k) {
-<<<<<<< HEAD
-=======
-          const double dz = z[k] - z[k-1];
->>>>>>> 47b5e0cb
           // trapezoidal rule
           I_current += 0.5 * dz[k] * (delta_ij[k - 1] + delta_ij[k]);
           I_ij[k] = I_current;
