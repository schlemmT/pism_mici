// Copyright (C) 2004--2019 PISM Authors
//
// This file is part of PISM.
//
// PISM is free software; you can redistribute it and/or modify it under the
// terms of the GNU General Public License as published by the Free Software
// Foundation; either version 3 of the License, or (at your option) any later
// version.
//
// PISM is distributed in the hope that it will be useful, but WITHOUT ANY
// WARRANTY; without even the implied warranty of MERCHANTABILITY or FITNESS
// FOR A PARTICULAR PURPOSE.  See the GNU General Public License for more
// details.
//
// You should have received a copy of the GNU General Public License
// along with PISM; if not, write to the Free Software
// Foundation, Inc., 51 Franklin St, Fifth Floor, Boston, MA  02110-1301  USA

#include "MohrCoulombYieldStress.hh"
#include "MohrCoulombPointwise.hh"

#include "pism/util/IceGrid.hh"
#include "pism/util/Mask.hh"
#include "pism/util/error_handling.hh"
#include "pism/util/io/File.hh"
#include "pism/util/MaxTimestep.hh"
#include "pism/util/pism_utilities.hh"
#include "pism/util/Time.hh"
#include "pism/util/IceModelVec2CellType.hh"
#include "pism/geometry/Geometry.hh"
#include "pism/coupler/util/options.hh" // ForcingOptions

namespace pism {

//! \file MohrCoulombYieldStress.cc  Process model which computes pseudo-plastic yield stress for the subglacial layer.

/*! \file MohrCoulombYieldStress.cc
The output variable of this submodel is `tauc`, the pseudo-plastic yield stress
field that is used in the ShallowStressBalance objects.  This quantity is
computed by the Mohr-Coulomb criterion [\ref SchoofTill], but using an empirical
relation between the amount of water in the till and the effective pressure
of the overlying glacier resting on the till [\ref Tulaczyketal2000].

The "dry" strength of the till is a state variable which is private to
the submodel, namely `tillphi`.  Its initialization is nontrivial: either the
`-topg_to_phi`  heuristic is used or inverse modeling can be used.  (In the
latter case `tillphi` can be read-in at the beginning of the run.  Currently
`tillphi` does not evolve during the run.)

The effective pressure is derived from the till (pore) water amount (the effective water
layer thickness). Then the effective pressure is combined with tillphi to compute an
updated `tauc` by the Mohr-Coulomb criterion.

This submodel is inactive in floating areas.
*/


/*!
The pseudo-plastic till basal resistance model is governed by this power law
equation,
    @f[ \tau_b = - \frac{\tau_c}{|\mathbf{U}|^{1-q} U_{\mathtt{th}}^q} \mathbf{U}, @f]
where @f$\tau_b=(\tau_{(b)x},\tau_{(b)y})@f$ is the basal shear stress and
@f$U=(u,v)@f$ is the sliding velocity.

We call the scalar field @f$\tau_c(t,x,y)@f$ the *yield stress* even when
the power @f$q@f$ is not zero; when that power is zero the formula describes
a plastic material with an actual yield stress.  The constant
@f$U_{\mathtt{th}}@f$ is the *threshold speed*, and @f$q@f$ is the *pseudo*
*plasticity exponent*.  The current class computes this yield stress field.
See also IceBasalResistancePlasticLaw::drag().

The strength of the saturated till material, the yield stress, is modeled by a
Mohr-Coulomb relation [\ref Paterson, \ref SchoofStream],
    @f[   \tau_c = c_0 + (\tan \varphi) N_{till}, @f]
where @f$N_{till}@f$ is the effective pressure of the glacier on the mineral
till.

The determination of the till friction angle @f$\varphi(x,y)@f$  is important.
It is assumed in this default model to be a time-independent factor which
describes the strength of the unsaturated "dry" (mineral) till material.  Thus
it is assumed to change more slowly than the till water pressure, and it follows
that it changes more slowly than the yield stress and the basal shear stress.

Option `-topg_to_phi` causes call to topg_to_phi() at the beginning of the run.
This determines the map of @f$\varphi(x,y)@f$.  If this option is note given,
the current method leaves `tillphi` unchanged, and thus either in its
read-in-from-file state or with a default constant value from the config file.
*/
MohrCoulombYieldStress::MohrCoulombYieldStress(IceGrid::ConstPtr grid)
  : YieldStress(grid),
  m_till_phi(m_grid, "tillphi", WITHOUT_GHOSTS) {

  m_name = "Mohr-Coulomb yield stress model";

  m_till_phi.set_attrs("model_state",
                       "friction angle for till under grounded ice sheet",
                       "degrees", "degrees", "", 0);
  m_till_phi.set_time_independent(true);
  // in this model; need not be time-independent in general

  {
    std::string hydrology_tillwat_max = "hydrology.tillwat_max";
    bool till_is_present = m_config->get_number(hydrology_tillwat_max) > 0.0;

    if (not till_is_present) {
      throw RuntimeError::formatted(PISM_ERROR_LOCATION,
                                    "The Mohr-Coulomb yield stress model cannot be used without till.\n"
                                    "Reset %s or choose a different yield stress model.",
                                    hydrology_tillwat_max.c_str());
    }
  }

  auto delta_file = m_config->get_string("basal_yield_stress.mohr_coulomb.delta.file");

  if (not delta_file.empty()) {
    ForcingOptions opt(*m_grid->ctx(), "basal_yield_stress.mohr_coulomb.delta");

    unsigned int buffer_size = m_config->get_number("input.forcing.buffer_size");
    unsigned int evaluations_per_year = m_config->get_number("input.forcing.evaluations_per_year");
    bool periodic = opt.period > 0;

    File file(m_grid->com, opt.filename, PISM_NETCDF3, PISM_READONLY);

    m_delta = IceModelVec2T::ForcingField(m_grid,
                                          file,
                                          "mohr_coulomb_delta",
                                          "", // no standard name
                                          buffer_size,
                                          evaluations_per_year,
                                          periodic, LINEAR);
    m_delta->set_attrs("", "minimum effective pressure on till as a fraction of overburden pressure",
                       "1", "1", "", 0);
  }
}

MohrCoulombYieldStress::~MohrCoulombYieldStress() {
  // empty
}

void MohrCoulombYieldStress::restart_impl(const File &input_file, int record) {
  m_basal_yield_stress.read(input_file, record);
  m_till_phi.read(input_file, record);
}


//! Initialize the pseudo-plastic till mechanical model.
void MohrCoulombYieldStress::bootstrap_impl(const File &input_file,
                                            const YieldStressInputs &inputs) {

  auto tauc_to_phi_file = m_config->get_string("basal_yield_stress.mohr_coulomb.tauc_to_phi.file");

  if (not tauc_to_phi_file.empty()) {
    m_basal_yield_stress.regrid(tauc_to_phi_file, CRITICAL);

    m_log->message(2,
                   "  Will compute till friction angle (tillphi) as a function"
                   " of the yield stress (tauc)...\n");

    till_friction_angle(m_basal_yield_stress,
                        *inputs.till_water_thickness,
                        inputs.geometry->ice_thickness,
                        inputs.geometry->cell_type,
                        m_till_phi);

  } else if (m_config->get_flag("basal_yield_stress.mohr_coulomb.topg_to_phi.enabled")) {

    m_log->message(2, "  creating till friction angle map from bed elevation...\n");

    if (input_file.find_variable(m_till_phi.metadata().get_name())) {
      // till_phi is present in the input file
      m_log->message(2,
                     "PISM WARNING: -topg_to_phi computation will override the '%s' field\n"
                     "              present in the input file '%s'!\n",
                     m_till_phi.metadata().get_name().c_str(), input_file.filename().c_str());
    }

    till_friction_angle(inputs.geometry->bed_elevation, m_till_phi);

  } else {
    double till_phi_default = m_config->get_number("basal_yield_stress.mohr_coulomb.till_phi_default");
    m_till_phi.regrid(input_file, OPTIONAL, till_phi_default);
  }

  finish_initialization(inputs);
}

void MohrCoulombYieldStress::init_impl(const YieldStressInputs &inputs) {
  double till_phi_default = m_config->get_number("basal_yield_stress.mohr_coulomb.till_phi_default");
  m_till_phi.set(till_phi_default);

  finish_initialization(inputs);
}

/*!
 * Finish initialization after bootstrapping or initializing using constants.
 */
void MohrCoulombYieldStress::finish_initialization(const YieldStressInputs &inputs) {
  // regrid if requested, regardless of how initialized
  regrid(name(), m_till_phi);

  if (m_delta) {
    ForcingOptions opt(*m_grid->ctx(), "basal_yield_stress.mohr_coulomb.delta");

    m_delta->init(opt.filename, opt.period, opt.reference_time);
  }

  // We use a short time step length because we can get away with it here, but we can
  // probably do better...
  this->update(inputs, m_grid->ctx()->time()->current(), 1.0 /* one second time step */);
}

MaxTimestep MohrCoulombYieldStress::max_timestep_impl(double t) const {
  (void) t;

  if (m_delta) {
    auto dt = m_delta->max_timestep(t);

    if (dt.finite()) {
      return MaxTimestep(dt.value(), name());
    }
  }

  return MaxTimestep(name());
}

void MohrCoulombYieldStress::set_till_friction_angle(const IceModelVec2S &input) {
  m_till_phi.copy_from(input);
}

void MohrCoulombYieldStress::define_model_state_impl(const File &output) const {
  m_basal_yield_stress.define(output);
  m_till_phi.define(output);
}

void MohrCoulombYieldStress::write_model_state_impl(const File &output) const {
  m_basal_yield_stress.write(output);
  m_till_phi.write(output);
}

//! Update the till yield stress for use in the pseudo-plastic till basal stress
//! model.  See also IceBasalResistancePlasticLaw.
/*!
Updates yield stress  @f$ \tau_c @f$  based on modeled till water layer thickness
from a Hydrology object.  We implement the Mohr-Coulomb criterion allowing
a (typically small) till cohesion  @f$ c_0 @f$
and by expressing the coefficient as the tangent of a till friction angle
 @f$ \varphi @f$ :
    @f[   \tau_c = c_0 + (\tan \varphi) N_{till}. @f]
See [@ref Paterson] table 8.1 regarding values.

The effective pressure on the till is empirically-related
to the amount of water in the till.  We use this formula derived from
[@ref Tulaczyketal2000] and documented in [@ref BuelervanPeltDRAFT]:

@f[ N_{till} = \min\left\{P_o, N_0 \left(\frac{\delta P_o}{N_0}\right)^s 10^{(e_0/C_c) (1 - s)}\right\} @f]

where  @f$ s = W_{till} / W_{till}^{max} @f$,  @f$ W_{till}^{max} @f$ =`hydrology_tillwat_max`,
@f$ \delta @f$ =`basal_yield_stress.mohr_coulomb.till_effective_fraction_overburden`,  @f$ P_o @f$  is the
overburden pressure,  @f$ N_0 @f$ =`basal_yield_stress.mohr_coulomb.till_reference_effective_pressure` is a
reference effective pressure,   @f$ e_0 @f$ =`basal_yield_stress.mohr_coulomb.till_reference_void_ratio` is the void ratio
at the reference effective pressure, and  @f$ C_c @f$ =`basal_yield_stress.mohr_coulomb.till_compressibility_coefficient`
is the coefficient of compressibility of the till.  Constants  @f$ N_0, e_0, C_c @f$  are
found by [@ref Tulaczyketal2000] from laboratory experiments on samples of
till.

If `basal_yield_stress.add_transportable_water` is yes then @f$ s @f$ in the above formula
becomes @f$ s = (W + W_{till}) / W_{till}^{max} @f$,
that is, the water amount is the sum @f$ W+W_{till} @f$.
 */
void MohrCoulombYieldStress::update_impl(const YieldStressInputs &inputs,
                                         double t, double dt) {
  (void) t;
  (void) dt;

  bool slippery_grounding_lines = m_config->get_flag("basal_yield_stress.slippery_grounding_lines"),
       add_transportable_water  = m_config->get_flag("basal_yield_stress.add_transportable_water");

  const double
    ice_density      = m_config->get_number("constants.ice.density"),
    standard_gravity = m_config->get_number("constants.standard_gravity");

  const double high_tauc  = m_config->get_number("basal_yield_stress.ice_free_bedrock"),
               W_till_max = m_config->get_number("hydrology.tillwat_max"),
               delta      = m_config->get_number("basal_yield_stress.mohr_coulomb.till_effective_fraction_overburden"),
               tlftw      = m_config->get_number("basal_yield_stress.mohr_coulomb.till_log_factor_transportable_water");

  MohrCoulombPointwise mc(m_config);

  const IceModelVec2S
    &W_till        = *inputs.till_water_thickness,
    &W_subglacial  = *inputs.subglacial_water_thickness,
    &ice_thickness = inputs.geometry->ice_thickness;

  const IceModelVec2CellType &cell_type      = inputs.geometry->cell_type;
  const IceModelVec2S        &bed_topography = inputs.geometry->bed_elevation;
  const IceModelVec2S        &sea_level      = inputs.geometry->sea_level_elevation;
  const IceModelVec2S        &lake_level     = inputs.geometry->lake_level_elevation;

  IceModelVec::AccessList list{&W_till, &m_till_phi, &m_basal_yield_stress, &cell_type,
<<<<<<< HEAD
      &bed_topography, &sea_level, &lake_level, &ice_thickness};
=======
                               &bed_topography, &sea_level, &ice_thickness};

>>>>>>> ef4fed80
  if (add_transportable_water) {
    list.add(W_subglacial);
  }

<<<<<<< HEAD
  GeometryCalculator gc(*m_config);
=======
  if (m_delta) {
    m_delta->update(t, dt);
    m_delta->average(t, dt);
    list.add(*m_delta);
  }
>>>>>>> ef4fed80

  for (Points p(*m_grid); p; p.next()) {
    const int i = p.i(), j = p.j();

    if (cell_type.ocean(i, j)) {
      m_basal_yield_stress(i, j) = 0.0;
    } else if (cell_type.ice_free(i, j)) {
      m_basal_yield_stress(i, j) = high_tauc;  // large yield stress if grounded and ice-free
    } else { // grounded and there is some ice

      // user can ask that marine grounding lines get special treatment
      double water = W_till(i,j); // usual case
<<<<<<< HEAD
      const double water_level = gc.water_level(sea_level(i, j), bed_topography(i, j), lake_level(i, j));
=======
>>>>>>> ef4fed80

      if (slippery_grounding_lines and
          bed_topography(i, j) <= sea_level(i, j) and
          (cell_type.next_to_floating_ice(i, j) or cell_type.next_to_ice_free_ocean(i, j))) {
        water = W_till_max;
      } else if (add_transportable_water) {
        water = W_till(i, j) + tlftw * log(1.0 + W_subglacial(i, j) / tlftw);
      }
<<<<<<< HEAD
      double
        s = water / W_till_max,
        P_overburden = ice_density * standard_gravity * ice_thickness(i, j),
        Ntill = N0 * pow(delta * P_overburden / N0, s) * pow(10.0, e0overCc * (1.0 - s));
      Ntill = std::min(P_overburden, Ntill);
=======
>>>>>>> ef4fed80

      double P_overburden = ice_density * standard_gravity * ice_thickness(i, j);

      m_basal_yield_stress(i, j) = mc.yield_stress(m_delta ? (*m_delta)(i, j) : delta,
                                                   P_overburden, water, m_till_phi(i, j));
    }
  }

  m_basal_yield_stress.update_ghosts();
}

//! Computes the till friction angle phi as a piecewise linear function of bed elevation, according to user options.
/*!
Computes the till friction angle \f$\phi(x,y)\f$ at a location as the following
increasing, piecewise-linear function of the bed elevation \f$b(x,y)\f$.  Let
        \f[ M = (\phi_{\text{max}} - \phi_{\text{min}}) / (b_{\text{max}} - b_{\text{min}}) \f]
be the slope of the nontrivial part.  Then
        \f[ \phi(x,y) = \begin{cases}
                \phi_{\text{min}}, & b(x,y) \le b_{\text{min}}, \\
                \phi_{\text{min}} + (b(x,y) - b_{\text{min}}) \,M,
                                  &  b_{\text{min}} < b(x,y) < b_{\text{max}}, \\
                \phi_{\text{max}}, & b_{\text{max}} \le b(x,y), \end{cases} \f]
where \f$\phi_{\text{min}}=\f$`phi_min`, \f$\phi_{\text{max}}=\f$`phi_max`,
\f$b_{\text{min}}=\f$`topg_min`, \f$b_{\text{max}}=\f$`topg_max`.

The default values are vaguely suitable for Antarctica.  See src/pism_config.cdl.
*/
void MohrCoulombYieldStress::till_friction_angle(const IceModelVec2S &bed_topography,
                                                 IceModelVec2S &result) {

  const double
    phi_min  = m_config->get_number("basal_yield_stress.mohr_coulomb.topg_to_phi.phi_min"),
    phi_max  = m_config->get_number("basal_yield_stress.mohr_coulomb.topg_to_phi.phi_max"),
    topg_min = m_config->get_number("basal_yield_stress.mohr_coulomb.topg_to_phi.topg_min"),
    topg_max = m_config->get_number("basal_yield_stress.mohr_coulomb.topg_to_phi.topg_max");

  m_log->message(2,
                 "  till friction angle (phi) is piecewise-linear function of bed elev (topg):\n"
                 "            /  %5.2f                                 for   topg < %.f\n"
                 "      phi = |  %5.2f + (topg - (%.f)) * (%.2f / %.f)   for   %.f < topg < %.f\n"
                 "            \\  %5.2f                                 for   %.f < topg\n",
                 phi_min, topg_min,
                 phi_min, topg_min, phi_max - phi_min, topg_max - topg_min, topg_min, topg_max,
                 phi_max, topg_max);

  if (phi_min >= phi_max) {
    throw RuntimeError(PISM_ERROR_LOCATION,
                       "invalid -topg_to_phi arguments: phi_min < phi_max is required");
  }

  if (topg_min >= topg_max) {
    throw RuntimeError(PISM_ERROR_LOCATION,
                       "invalid -topg_to_phi arguments: topg_min < topg_max is required");
  }

  const double slope = (phi_max - phi_min) / (topg_max - topg_min);

  IceModelVec::AccessList list{&bed_topography, &result};

  for (Points p(*m_grid); p; p.next()) {
    const int i = p.i(), j = p.j();
    const double bed = bed_topography(i, j);

    if (bed <= topg_min) {
      result(i, j) = phi_min;
    } else if (bed >= topg_max) {
      result(i, j) = phi_max;
    } else {
      result(i, j) = phi_min + (bed - topg_min) * slope;
    }
  }

  // communicate ghosts so that the tauc computation can be performed locally
  // (including ghosts of tauc, that is)
  result.update_ghosts();
}

/*!
 * Compute the till friction angle in grounded areas using available basal yield stress,
 * till water thickness, and overburden pressure.
 *
 * This is the inverse of the formula used by `update_impl()`.
 */
void MohrCoulombYieldStress::till_friction_angle(const IceModelVec2S &basal_yield_stress,
                                                 const IceModelVec2S &till_water_thickness,
                                                 const IceModelVec2S &ice_thickness,
                                                 const IceModelVec2CellType &cell_type,
                                                 IceModelVec2S &result) {

  MohrCoulombPointwise mc(m_config);

  double
    ice_density      = m_config->get_number("constants.ice.density"),
    standard_gravity = m_config->get_number("constants.standard_gravity");

  double
    delta = m_config->get_number("basal_yield_stress.mohr_coulomb.till_effective_fraction_overburden");

  const IceModelVec2S
    &W_till = till_water_thickness;

  IceModelVec::AccessList list{&cell_type, &basal_yield_stress, &W_till, &ice_thickness, &result};

  for (Points p(*m_grid); p; p.next()) {
    const int i = p.i(), j = p.j();

    if (cell_type.ocean(i, j)) {
      // no change
    } else if (cell_type.ice_free(i, j)) {
      // no change
    } else { // grounded and there is some ice
      double P_overburden = ice_density * standard_gravity * ice_thickness(i, j);

      result(i, j) = mc.till_friction_angle(delta, P_overburden, W_till(i, j), basal_yield_stress(i, j));
    }
  }

  result.update_ghosts();
}

DiagnosticList MohrCoulombYieldStress::diagnostics_impl() const {
  return combine({{"tillphi", Diagnostic::wrap(m_till_phi)}},
                 YieldStress::diagnostics_impl());
}

} // end of namespace pism<|MERGE_RESOLUTION|>--- conflicted
+++ resolved
@@ -297,25 +297,19 @@
   const IceModelVec2S        &lake_level     = inputs.geometry->lake_level_elevation;
 
   IceModelVec::AccessList list{&W_till, &m_till_phi, &m_basal_yield_stress, &cell_type,
-<<<<<<< HEAD
-      &bed_topography, &sea_level, &lake_level, &ice_thickness};
-=======
-                               &bed_topography, &sea_level, &ice_thickness};
-
->>>>>>> ef4fed80
+                               &bed_topography, &sea_level, &lake_level, &ice_thickness};
+
   if (add_transportable_water) {
     list.add(W_subglacial);
   }
 
-<<<<<<< HEAD
   GeometryCalculator gc(*m_config);
-=======
+
   if (m_delta) {
     m_delta->update(t, dt);
     m_delta->average(t, dt);
     list.add(*m_delta);
   }
->>>>>>> ef4fed80
 
   for (Points p(*m_grid); p; p.next()) {
     const int i = p.i(), j = p.j();
@@ -328,26 +322,15 @@
 
       // user can ask that marine grounding lines get special treatment
       double water = W_till(i,j); // usual case
-<<<<<<< HEAD
       const double water_level = gc.water_level(sea_level(i, j), bed_topography(i, j), lake_level(i, j));
-=======
->>>>>>> ef4fed80
 
       if (slippery_grounding_lines and
-          bed_topography(i, j) <= sea_level(i, j) and
+          bed_topography(i, j) < water_level and
           (cell_type.next_to_floating_ice(i, j) or cell_type.next_to_ice_free_ocean(i, j))) {
         water = W_till_max;
       } else if (add_transportable_water) {
         water = W_till(i, j) + tlftw * log(1.0 + W_subglacial(i, j) / tlftw);
       }
-<<<<<<< HEAD
-      double
-        s = water / W_till_max,
-        P_overburden = ice_density * standard_gravity * ice_thickness(i, j),
-        Ntill = N0 * pow(delta * P_overburden / N0, s) * pow(10.0, e0overCc * (1.0 - s));
-      Ntill = std::min(P_overburden, Ntill);
-=======
->>>>>>> ef4fed80
 
       double P_overburden = ice_density * standard_gravity * ice_thickness(i, j);
 
