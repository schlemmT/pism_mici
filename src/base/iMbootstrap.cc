--- conflicted
+++ resolved
@@ -394,11 +394,7 @@
 
     // above ice
     for (unsigned int k = ks; k < grid.Mz; k++) {
-<<<<<<< HEAD
-      T[k] = ice_surface_temp(i,j);
-=======
       T[k] = Ts;
->>>>>>> 2a45f945
     }
 
     // convert to enthalpy if that's what we are calculating
