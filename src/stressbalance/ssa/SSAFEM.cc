// Copyright (C) 2009--2019 Jed Brown and Ed Bueler and Constantine Khroulev and David Maxwell
//
// This file is part of PISM.
//
// PISM is free software; you can redistribute it and/or modify it under the
// terms of the GNU General Public License as published by the Free Software
// Foundation; either version 3 of the License, or (at your option) any later
// version.
//
// PISM is distributed in the hope that it will be useful, but WITHOUT ANY
// WARRANTY; without even the implied warranty of MERCHANTABILITY or FITNESS
// FOR A PARTICULAR PURPOSE.  See the GNU General Public License for more
// details.
//
// You should have received a copy of the GNU General Public License
// along with PISM; if not, write to the Free Software
// Foundation, Inc., 51 Franklin St, Fifth Floor, Boston, MA  02110-1301  USA

#include "pism/util/IceGrid.hh"
#include "SSAFEM.hh"
#include "pism/util/FETools.hh"
#include "pism/util/Mask.hh"
#include "pism/basalstrength/basal_resistance.hh"
#include "pism/rheology/FlowLaw.hh"
#include "pism/util/pism_options.hh"
#include "pism/util/error_handling.hh"
#include "pism/util/Vars.hh"
#include "pism/stressbalance/StressBalance.hh"
#include "pism/geometry/Geometry.hh"

#include "pism/util/node_types.hh"

namespace pism {
namespace stressbalance {

/** The Q1 finite element SSA solver.
 *
 *
 *
 */
SSAFEM::SSAFEM(IceGrid::ConstPtr g)
  : SSA(g),
    m_bc_mask(NULL),
    m_bc_values(NULL),
    m_gc(*m_config),
    m_element_index(*g),
    m_element(*g),
    m_quadrature(g->dx(), g->dy(), 1.0) {

  const double ice_density = m_config->get_number("constants.ice.density");
  m_alpha = 1 - ice_density / m_config->get_number("constants.sea_water.density");
  m_alpha_lake = 1 - ice_density / m_config->get_number("constants.fresh_water.density");
  m_rho_g = ice_density * m_config->get_number("constants.standard_gravity");

  m_driving_stress_x = NULL;
  m_driving_stress_y = NULL;

  PetscErrorCode ierr;

  m_dirichletScale = 1.0;
  m_beta_ice_free_bedrock = m_config->get_number("basal_resistance.beta_ice_free_bedrock");

  ierr = SNESCreate(m_grid->com, m_snes.rawptr());
  PISM_CHK(ierr, "SNESCreate");

  // Set the SNES callbacks to call into our compute_local_function and compute_local_jacobian.
  m_callback_data.da = *m_da;
  m_callback_data.ssa = this;

  ierr = DMDASNESSetFunctionLocal(*m_da, INSERT_VALUES,
                                  (DMDASNESFunction)function_callback,
                                  &m_callback_data);
  PISM_CHK(ierr, "DMDASNESSetFunctionLocal");

  ierr = DMDASNESSetJacobianLocal(*m_da,
                                  (DMDASNESJacobian)jacobian_callback,
                                  &m_callback_data);
  PISM_CHK(ierr, "DMDASNESSetJacobianLocal");

  ierr = DMSetMatType(*m_da, "baij");
  PISM_CHK(ierr, "DMSetMatType");

  ierr = DMSetApplicationContext(*m_da, &m_callback_data);
  PISM_CHK(ierr, "DMSetApplicationContext");

  ierr = SNESSetDM(m_snes, *m_da);
  PISM_CHK(ierr, "SNESSetDM");

  // Default of maximum 200 iterations; possibly overridden by command line options
  int snes_max_it = 200;
  ierr = SNESSetTolerances(m_snes, PETSC_DEFAULT, PETSC_DEFAULT, PETSC_DEFAULT,
                           snes_max_it, PETSC_DEFAULT);
  PISM_CHK(ierr, "SNESSetTolerances");

  ierr = SNESSetFromOptions(m_snes);
  PISM_CHK(ierr, "SNESSetFromOptions");

  // Allocate m_coefficients, which contains coefficient data at the nodes of all the elements.
  m_coefficients.create(m_grid, "ssa_coefficients", WITH_GHOSTS, 1);

  m_node_type.create(m_grid, "node_type", WITH_GHOSTS, 1);
  m_node_type.set_attrs("internal", // intent
                        "node types: interior, boundary, exterior", // long name
                        "", "", "", 0); // no units or standard name

  // ElementMap::nodal_values() expects a ghosted IceModelVec2S. Ghosts if this field are never
  // assigned to and not communocated, though.
  m_boundary_integral.create(m_grid, "boundary_integral", WITH_GHOSTS, 1);
  m_boundary_integral.set_attrs("internal", // intent
                                "residual contribution from lateral boundaries", // long name
                                "", "", "", 0); // no units or standard name
}

SSA* SSAFEMFactory(IceGrid::ConstPtr g) {
  return new SSAFEM(g);
}

SSAFEM::~SSAFEM() {
  // empty
}

// Initialize the solver, called once by the client before use.
void SSAFEM::init_impl() {

  SSA::init_impl();

  // Use explicit driving stress if provided.
  if (m_grid->variables().is_available("ssa_driving_stress_x") and
      m_grid->variables().is_available("ssa_driving_stress_y")) {
    m_driving_stress_x = m_grid->variables().get_2d_scalar("ssa_driving_stress_x");
    m_driving_stress_y = m_grid->variables().get_2d_scalar("ssa_driving_stress_y");
  }

  m_log->message(2,
                 "  [using the SNES-based finite element method implementation]\n");

  // process command-line options
  {
    m_dirichletScale = 1.0e9;
    m_dirichletScale = options::Real("-ssa_fe_dirichlet_scale",
                                     "Enforce Dirichlet conditions with this additional scaling",
                                     m_dirichletScale);

  }

  // On restart, SSA::init() reads the SSA velocity from a PISM output file
  // into IceModelVec2V "velocity". We use that field as an initial guess.
  // If we are not restarting from a PISM file, "velocity" is identically zero,
  // and the call below clears m_velocity_global.

  m_velocity_global.copy_from(m_velocity);
}

/**  Solve the SSA system of equations.

 The FEM solver computes values of the various coefficients (most notably: the vertically-averaged
 ice hardness) at each of the element nodes *only once*.

 When running in an ice-model context, at each time step, SSA::update() is called, which calls
 SSAFEM::solve(). Since coefficients have generally changed between time steps, we need to recompute
 coefficients. On the other hand, in the context of inversion, coefficients will not change between
 iteration and there is no need to recompute their values.

 So there are two different solve methods, SSAFEM::solve() and SSAFEM::solve_nocache(). The only
 difference is that SSAFEM::solve() recomputes the cached values of the coefficients before calling
 SSAFEM::solve_nocache().
 */
void SSAFEM::solve(const Inputs &inputs) {

  TerminationReason::Ptr reason = solve_with_reason(inputs);
  if (reason->failed()) {
    throw RuntimeError::formatted(PISM_ERROR_LOCATION, "SSAFEM solve failed to converge (SNES reason %s)",
                                  reason->description().c_str());
  } else if (m_log->get_threshold() > 2) {
    m_stdout_ssa += "SSAFEM converged (SNES reason " + reason->description() + ")";
  }
}

TerminationReason::Ptr SSAFEM::solve_with_reason(const Inputs &inputs) {

  // Set up the system to solve.
  cache_inputs(inputs);

  return solve_nocache();
}

//! Solve the SSA without first recomputing the values of coefficients at quad
//! points.  See the disccusion of SSAFEM::solve for more discussion.
TerminationReason::Ptr SSAFEM::solve_nocache() {
  PetscErrorCode ierr;

  m_epsilon_ssa = m_config->get_number("stress_balance.ssa.epsilon");

  options::String filename("-ssa_view", "");
  if (filename.is_set()) {
    petsc::Viewer viewer;
    ierr = PetscViewerASCIIOpen(m_grid->com, filename->c_str(), viewer.rawptr());
    PISM_CHK(ierr, "PetscViewerASCIIOpen");

    ierr = PetscViewerASCIIPrintf(viewer, "SNES before SSASolve_FE\n");
    PISM_CHK(ierr, "PetscViewerASCIIPrintf");

    ierr = SNESView(m_snes, viewer);
    PISM_CHK(ierr, "SNESView");

    ierr = PetscViewerASCIIPrintf(viewer, "solution vector before SSASolve_FE\n");
    PISM_CHK(ierr, "PetscViewerASCIIPrintf");

    ierr = VecView(m_velocity_global.vec(), viewer);
    PISM_CHK(ierr, "VecView");
  }

  m_stdout_ssa.clear();
  if (m_log->get_threshold() >= 2) {
    m_stdout_ssa = "  SSA: ";
  }

  // Solve:
  ierr = SNESSolve(m_snes, NULL, m_velocity_global.vec());
  PISM_CHK(ierr, "SNESSolve");

  // See if it worked.
  SNESConvergedReason snes_reason;
  ierr = SNESGetConvergedReason(m_snes, &snes_reason); PISM_CHK(ierr, "SNESGetConvergedReason");

  TerminationReason::Ptr reason(new SNESTerminationReason(snes_reason));
  if (not reason->failed()) {

    // Extract the solution back from SSAX to velocity and communicate.
    m_velocity.copy_from(m_velocity_global);
    m_velocity.update_ghosts();

    bool view_solution = options::Bool("-ssa_view_solution", "view solution of the SSA system");
    if (view_solution) {
      petsc::Viewer viewer;
      ierr = PetscViewerASCIIOpen(m_grid->com, filename->c_str(), viewer.rawptr());
      PISM_CHK(ierr, "PetscViewerASCIIOpen");

      ierr = PetscViewerASCIIPrintf(viewer, "solution vector after SSASolve\n");
      PISM_CHK(ierr, "PetscViewerASCIIPrintf");

      ierr = VecView(m_velocity_global.vec(), viewer);
      PISM_CHK(ierr, "VecView");
    }

  }

  return reason;
}

//! Initialize stored data from the coefficients in the SSA.  Called by SSAFEM::solve.
/**
   This method is should be called after SSAFEM::init and whenever any geometry or temperature
   related coefficients have changed. The method stores the values of the coefficients the nodes of
   each element so that these are available to the residual and Jacobian evaluation methods.

   We store the vertical average of the ice hardness to avoid re-doing this computation every
   iteration.

   In addition to coefficients at element nodes we store "node types" used to identify interior
   elements, exterior elements, and boundary faces.
*/
void SSAFEM::cache_inputs(const Inputs &inputs) {

  // Hold on to pointers to the B.C. mask and values: they are needed in SNES callbacks and
  // inputs.bc_{mask,values} are not available there.
  m_bc_mask   = inputs.bc_mask;
  m_bc_values = inputs.bc_values;

  const std::vector<double> &z = m_grid->z();

  IceModelVec::AccessList list{&m_coefficients,
      inputs.enthalpy,
      &inputs.geometry->ice_thickness,
      &inputs.geometry->bed_elevation,
      &inputs.geometry->sea_level_elevation,
      &inputs.geometry->lake_level_elevation,
      inputs.basal_yield_stress};

  bool use_explicit_driving_stress = (m_driving_stress_x != NULL) && (m_driving_stress_y != NULL);
  if (use_explicit_driving_stress) {
    list.add({m_driving_stress_x, m_driving_stress_y});
  }

  ParallelSection loop(m_grid->com);
  try {
    for (Points p(*m_grid); p; p.next()) {
      const int i = p.i(), j = p.j();

      double thickness = inputs.geometry->ice_thickness(i, j);

      Vector2 tau_d;
      if (use_explicit_driving_stress) {
        tau_d.u = (*m_driving_stress_x)(i, j);
        tau_d.v = (*m_driving_stress_y)(i, j);
      } else {
	// tau_d above is set to zero by the Vector2
	// constructor, but is not used
      }

      const double *enthalpy = inputs.enthalpy->get_column(i, j);
      double hardness = rheology::averaged_hardness(*m_flow_law, thickness,
                                                    m_grid->kBelowHeight(thickness),
                                                    &z[0], enthalpy);

      Coefficients c;
      c.thickness      = thickness;
      c.bed            = inputs.geometry->bed_elevation(i, j);
      c.sea_level      = inputs.geometry->sea_level_elevation(i, j);
      c.lake_level     = inputs.geometry->lake_level_elevation(i, j);
      c.tauc           = (*inputs.basal_yield_stress)(i, j);
      c.hardness       = hardness;
      c.driving_stress = tau_d;

      m_coefficients(i, j) = c;
    } // loop over owned grid points
  } catch (...) {
    loop.failed();
  }
  loop.check();

  m_coefficients.update_ghosts();

  const bool use_cfbc = m_config->get_flag("stress_balance.calving_front_stress_bc");
  if (use_cfbc) {
    // Note: the call below uses ghosts of inputs.geometry->ice_thickness.
    compute_node_types(inputs.geometry->ice_thickness,
                       m_config->get_number("stress_balance.ice_free_thickness_standard"),
                       m_node_type);
  } else {
    m_node_type.set(NODE_INTERIOR);
  }

  cache_residual_cfbc(inputs);

}

//! Compute quadrature point values of various coefficients given a quadrature `Q` and nodal values.
void SSAFEM::quad_point_values(const fem::Quadrature &Q,
                               const Coefficients *x,
                               int *mask,
                               double *thickness,
                               double *tauc,
                               double *hardness) const {
  const fem::Germs *test = Q.test_function_values();
  const unsigned int n = Q.n();

  for (unsigned int q = 0; q < n; q++) {
    double
      bed        = 0.0,
      sea_level  = 0.0,
      lake_level = 0.0;

    thickness[q] = 0.0;
    tauc[q]      = 0.0;
    hardness[q]  = 0.0;

    for (unsigned int k = 0; k < fem::q1::n_chi; k++) {
      const fem::Germ &psi  = test[q][k];

      thickness[q] += psi.val * x[k].thickness;
      bed          += psi.val * x[k].bed;
      sea_level    += psi.val * x[k].sea_level;
      lake_level   += psi.val * x[k].lake_level;
      tauc[q]      += psi.val * x[k].tauc;
      hardness[q]  += psi.val * x[k].hardness;
    }

    mask[q] = m_gc.mask(sea_level, bed, thickness[q], lake_level);
  }
}

//! Compute gravitational driving stress at quadrature points.
//! Uses explicitly-provided nodal values.
void SSAFEM::explicit_driving_stress(const fem::Quadrature &Q,
                                     const Coefficients *x,
                                     Vector2 *result) const {
  const fem::Germs *test = Q.test_function_values();
  const unsigned int n = Q.n();

  for (unsigned int q = 0; q < n; q++) {
    result[q] = 0.0;

    for (unsigned int k = 0; k < fem::q1::n_chi; k++) {
      const fem::Germ &psi  = test[q][k];
      result[q]  += psi.val * x[k].driving_stress;
    }
  }
}

/** Compute the the driving stress at quadrature points.
   The surface elevation @f$ h @f$ is defined by
   @f{equation}{
   h =
   \begin{cases}
   b + H, & \mathrm{grounded},\\
   z_{sl} + \alpha H, & \mathrm{shelf},
   \end{cases}
   @f}
   where @f$ b @f$ is the bed elevation, @f$ H @f$ is the ice thickness, and @f$ z_{sl} @f$ is the
   sea level, and @f$ \alpha @f$ is the ratio of densities of ice and sea water.

   Note that if @f$ b @f$, @f$ H @f$, and @f$ z_{sl} @f$ are bilinear (or @f$ C^{1} @f$ in
   general), @f$ h @f$ is continuous but not continuously differentiable. In
   other words, the gradient of @f$ h @f$ is not continuous, so near the
   grounding line we cannot compute the gravitational driving stress
   @f$ \tau_{d} = - \rho g H \nabla h @f$ using the @f$ Q_1 @f$ or @f$ P_1 @f$ FE basis
   expansion of @f$ h @f$.

   We differentiate the equation above instead, getting
   @f{equation}{
   \nabla h =
   \begin{cases}
   \nabla b + \nabla H, & \mathrm{grounded},\\
   \nabla z_{sl} + \alpha \nabla H, & \mathrm{shelf}.
   \end{cases}
   @f}

   and use basis expansions of @f$ \nabla b @f$ and @f$ \nabla H @f$.

   Overall, we have

   @f{align*}{
   \tau_{d} &= \rho g H \nabla h\\
   &=
   - \rho g H
   \begin{cases}
   \nabla b + \nabla H, & \mathrm{grounded},\\
   \alpha \nabla H, & \mathrm{shelf},
   \end{cases}
   @f}

   because @f$ z = z_{sl} @f$ defines the geoid surface and so *its gradient
   does not contribute to the driving stress*.
*/
void SSAFEM::driving_stress(const fem::Quadrature &Q,
                            const Coefficients *x,
                            Vector2 *result) const {
  const fem::Germs *test = Q.test_function_values();
  const unsigned int n = Q.n();

  for (unsigned int q = 0; q < n; q++) {
    double
      sea_level  = 0.0,
      lake_level = 0.0,
      b          = 0.0,
      b_x        = 0.0,
      b_y        = 0.0,
      H          = 0.0,
      H_x        = 0.0,
      H_y        = 0.0;

    result[q] = 0.0;

    for (unsigned int k = 0; k < fem::q1::n_chi; k++) {
      const fem::Germ &psi  = test[q][k];

      b   += psi.val * x[k].bed;
      b_x += psi.dx * x[k].bed;
      b_y += psi.dy * x[k].bed;

      H   += psi.val * x[k].thickness;
      H_x += psi.dx * x[k].thickness;
      H_y += psi.dy * x[k].thickness;

      sea_level  += psi.val * x[k].sea_level;
      lake_level += psi.val * x[k].lake_level;
    }

    const int M = m_gc.mask(sea_level, b, H, lake_level);
    const bool grounded = mask::grounded(M);
    const bool isLake = m_gc.islake(lake_level);
    const double alpha = !isLake ? m_alpha : m_alpha_lake;

    const double
      pressure = m_rho_g * H,
      h_x = grounded ? b_x + H_x : alpha * H_x,
      h_y = grounded ? b_y + H_y : alpha * H_y;

    result[q].u = - pressure * h_x;
    result[q].v = - pressure * h_y;
  }
}


/** @brief Compute the "(regularized effective viscosity) x (ice thickness)" and effective viscous
 *  bed strength from the current solution, at a single quadrature point.
 *
 * @param[in] thickness ice thickness
 * @param[in] hardness ice hardness
 * @param[in] mask cell type mask
 * @param[in] tauc basal yield stress
 * @param[in] U the value of the solution
 * @param[in] U_x x-derivatives of velocity components
 * @param[in] U_y y-derivatives of velocity components
 * @param[out] nuH product of the ice viscosity and thickness @f$ \nu H @f$
 * @param[out] dnuH derivative of @f$ \nu H @f$ with respect to the
 *                  second invariant @f$ \gamma @f$. Set to NULL if
 *                  not desired.
 * @param[out] beta basal drag coefficient @f$ \beta @f$
 * @param[out] dbeta derivative of @f$ \beta @f$ with respect to the
 *                   second invariant @f$ \gamma @f$. Set to NULL if
 *                   not desired.
 */
void SSAFEM::PointwiseNuHAndBeta(double thickness,
                                 double hardness,
                                 int mask,
                                 double tauc,
                                 const Vector2 &U,
                                 const Vector2 &U_x,
                                 const Vector2 &U_y,
                                 double *nuH, double *dnuH,
                                 double *beta, double *dbeta) {

  if (thickness < strength_extension->get_min_thickness()) {
    *nuH = strength_extension->get_notional_strength();
    if (dnuH) {
      *dnuH = 0;
    }
  } else {
    m_flow_law->effective_viscosity(hardness, secondInvariant_2D(U_x, U_y),
                                    nuH, dnuH);

    *nuH  = m_epsilon_ssa + *nuH * thickness;

    if (dnuH) {
      *dnuH *= thickness;
    }
  }

  if (mask::grounded_ice(mask)) {
    m_basal_sliding_law->drag_with_derivative(tauc, U.u, U.v, beta, dbeta);
  } else {
    *beta = 0;

    if (mask::ice_free_land(mask)) {
      *beta = m_beta_ice_free_bedrock;
    }

    if (dbeta) {
      *dbeta = 0;
    }
  }
}


//! Compute and cache residual contributions from the integral over the lateral boundary.
/**

   This method computes FIXME.

 */
void SSAFEM::cache_residual_cfbc(const Inputs &inputs) {

  fem::BoundaryQuadrature2 bq(m_grid->dx(), m_grid->dy(), 1.0);

  const unsigned int Nk = fem::q1::n_chi;
  const unsigned int Nq = bq.n();
  const unsigned int n_sides = fem::q1::n_sides;
  using mask::ocean;

  const Vector2 *outward_normal = fem::q1::outward_normals();

  const bool
    use_cfbc          = m_config->get_flag("stress_balance.calving_front_stress_bc"),
    is_dry_simulation = m_config->get_flag("ocean.always_grounded");

  const double
    ice_density         = m_config->get_number("constants.ice.density"),
    ocean_density       = m_config->get_number("constants.sea_water.density"),
    fresh_water_density = m_config->get_number("constants.fresh_water.density"),
    standard_gravity    = m_config->get_number("constants.standard_gravity");

  // Reset the boundary integral so that all values are overwritten.
  m_boundary_integral.set(0.0);

  if (not use_cfbc) {
    // If CFBC is not used then we're done.
    return;
  }

  IceModelVec::AccessList list{&m_node_type,
      &inputs.geometry->ice_thickness,
      &inputs.geometry->bed_elevation,
      &inputs.geometry->sea_level_elevation,
      &inputs.geometry->lake_level_elevation,
      &m_boundary_integral};

  // Iterate over the elements.
  const int
    xs = m_element_index.xs,
    xm = m_element_index.xm,
    ys = m_element_index.ys,
    ym = m_element_index.ym;

  ParallelSection loop(m_grid->com);
  try {
    for (int j = ys; j < ys + ym; j++) {
      for (int i = xs; i < xs + xm; i++) {
        // Initialize the map from global to element degrees of freedom.
        m_element.reset(i, j);

        int node_type[Nk];
        m_element.nodal_values(m_node_type, node_type);

        // an element is "interior" if all its nodes are interior or boundary
        const bool interior_element = (node_type[0] < NODE_EXTERIOR and
                                       node_type[1] < NODE_EXTERIOR and
                                       node_type[2] < NODE_EXTERIOR and
                                       node_type[3] < NODE_EXTERIOR);

        // residual contributions at element nodes
        std::vector<Vector2> I(Nk);

        if (not interior_element) {
          // not an interior element: the contribution is zero
          continue;
        }

        double H_nodal[Nk];
        m_element.nodal_values(inputs.geometry->ice_thickness, H_nodal);

        double b_nodal[Nk];
        m_element.nodal_values(inputs.geometry->bed_elevation, b_nodal);

        double sl_nodal[Nk];
        m_element.nodal_values(inputs.geometry->sea_level_elevation, sl_nodal);

        double ll_nodal[Nk];
        m_element.nodal_values(inputs.geometry->lake_level_elevation, ll_nodal);

        // storage for test function values psi[0] for the first "end" of a side, psi[1] for the
        // second
        double psi[2] = {0.0, 0.0};

        // loop over element sides
        for (unsigned int side = 0; side < n_sides; ++side) {

          // nodes incident to the current side
          const int
            n0 = fem::q1::incident_nodes[side][0],
            n1 = fem::q1::incident_nodes[side][1];

          if (not (node_type[n0] == NODE_BOUNDARY and node_type[n1] == NODE_BOUNDARY)) {
            // not a boundary side; skip it
            continue;
          }

          // in our case (i.e. uniform spacing in x and y directions) W is the same at all
          // quadrature points along a side.
          const double W = bq.weights(side);

          for (unsigned int q = 0; q < Nq; ++q) {

            // test functions at nodes incident to the current side, evaluated at the quadrature point
            // q
            psi[0] = bq.germ(side, q, n0).val;
            psi[1] = bq.germ(side, q, n1).val;

            // Compute ice thickness and bed elevation at a quadrature point. This uses a 1D basis
            // expansion on the side.
            const double
              H          = H_nodal[n0]  * psi[0] + H_nodal[n1]  * psi[1],
              bed        = b_nodal[n0]  * psi[0] + b_nodal[n1]  * psi[1],
              sea_level  = sl_nodal[n0] * psi[0] + sl_nodal[n1] * psi[1],
              lake_level = ll_nodal[n0] * psi[0] + ll_nodal[n1] * psi[1];

            const bool floating = ocean(m_gc.mask(sea_level, bed, H, lake_level));
            const double water_level = m_gc.water_level(sea_level, bed, lake_level);
            const double water_density = !m_gc.islake(lake_level) ? ocean_density : fresh_water_density;

            // ocean pressure difference at a quadrature point
<<<<<<< HEAD
            const double dP = ocean_pressure_difference(floating, is_dry_simulation,
                                                        H, bed, water_level,
                                                        ice_density, water_density,
                                                        standard_gravity);
=======
            const double dP = margin_pressure_difference(floating, is_dry_simulation,
                                                         H, bed, sea_level,
                                                         ice_density, ocean_density,
                                                         standard_gravity);
>>>>>>> ef4fed80

            // This integral contributes to the residual at 2 nodes (the ones incident to the
            // current side). This is is written in a way that allows *adding* (... += ...) the
            // boundary contribution in the residual computation.
            I[n0] += W * (- psi[0] * dP) * outward_normal[side];
            I[n1] += W * (- psi[1] * dP) * outward_normal[side];
            // FIXME: I need to include the special case corresponding to ice margins next
            // to fjord walls, nunataks, etc. In this case dP == 0.
            //
            // FIXME: set pressure difference to zero at grounded locations at domain
            // boundaries.
          } // q-loop

        } // loop over element sides

        m_element.add_contribution(&I[0], m_boundary_integral);

      } // i-loop
    } // j-loop
  } catch (...) {
    loop.failed();
  }
  loop.check();
}


//! Implements the callback for computing the residual.
/*!
 * Compute the residual \f[r_{ij}= G(x, \psi_{ij}) \f] where \f$G\f$
 * is the weak form of the SSA, \f$x\f$ is the current approximate
 * solution, and the \f$\psi_{ij}\f$ are test functions.
 *
 * The weak form of the SSA system is
 */
void SSAFEM::compute_local_function(Vector2 const *const *const velocity_global,
                                    Vector2 **residual_global) {

  const bool use_explicit_driving_stress = (m_driving_stress_x != NULL) && (m_driving_stress_y != NULL);

  const bool use_cfbc = m_config->get_flag("stress_balance.calving_front_stress_bc");

  const unsigned int Nk = fem::q1::n_chi;
  const unsigned int Nq_max = fem::MAX_QUADRATURE_SIZE;

  IceModelVec::AccessList list{&m_node_type, &m_coefficients, &m_boundary_integral};

  // Set the boundary contribution of the residual. This is computed at the nodes, so we don't want
  // to set it using ElementMap::add_contribution() because that would lead to
  // double-counting. Also note that without CFBC m_boundary_integral is exactly zero.
  for (Points p(*m_grid); p; p.next()) {
    const int i = p.i(), j = p.j();

    residual_global[j][i] = m_boundary_integral(i, j);
  }

  // Start access to Dirichlet data if present.
  fem::DirichletData_Vector dirichlet_data(m_bc_mask, m_bc_values, m_dirichletScale);

  // Storage for the current solution and its derivatives at quadrature points.
  Vector2 U[Nq_max], U_x[Nq_max], U_y[Nq_max];

  // Iterate over the elements.
  const int
    xs = m_element_index.xs,
    xm = m_element_index.xm,
    ys = m_element_index.ys,
    ym = m_element_index.ym;

  ParallelSection loop(m_grid->com);
  try {
    for (int j = ys; j < ys + ym; j++) {
      for (int i = xs; i < xs + xm; i++) {
        // Initialize the map from global to element degrees of freedom.
        m_element.reset(i, j);
        int node_type[Nk];
        m_element.nodal_values(m_node_type, node_type);

        // an element is "interior" if all its nodes are interior or boundary
        const bool interior_element = (node_type[0] < NODE_EXTERIOR and
                                       node_type[1] < NODE_EXTERIOR and
                                       node_type[2] < NODE_EXTERIOR and
                                       node_type[3] < NODE_EXTERIOR);

        if (use_cfbc and (not interior_element)) {
          // an exterior element in the CFBC case
          continue;
        }

        // Note: without CFBC all elements are "interior".

        fem::Quadrature &Q = m_quadrature;

        // Number of quadrature points.
        const unsigned int Nq = Q.n();

        // An Nq by Nk array of test function values.
        const fem::Germs *test = Q.test_function_values();

        // Jacobian times weights for quadrature.
        const double* W = Q.weights();

        // Storage for the solution and residuals at element nodes.
        Vector2 residual[Nk];

        int    mask[Nq_max];
        double thickness[Nq_max];
        double tauc[Nq_max];
        double hardness[Nq_max];
        Vector2 tau_d[Nq_max];

        {
          Coefficients coeffs[Nk];
          m_element.nodal_values(m_coefficients, coeffs);

          quad_point_values(Q, coeffs, mask, thickness, tauc, hardness);

          if (use_explicit_driving_stress) {
            explicit_driving_stress(Q, coeffs, tau_d);
          } else {
            driving_stress(Q, coeffs, tau_d);
          }
        }

        {
          // Obtain the value of the solution at the nodes adjacent to the element.
          Vector2 velocity_nodal[Nk];
          m_element.nodal_values(velocity_global, velocity_nodal);

          // These values now need to be adjusted if some nodes in the element have Dirichlet data.
          if (dirichlet_data) {
            // Set elements of velocity_nodal that correspond to Dirichlet nodes to prescribed
            // values.
            dirichlet_data.enforce(m_element, velocity_nodal);
            // mark Dirichlet nodes in m_element so that they are not touched by
            // add_contribution() below
            dirichlet_data.constrain(m_element);
          }

          // Compute the solution values and its gradient at the quadrature points.
          quadrature_point_values(Q, velocity_nodal, // input
                                  U, U_x, U_y);   // outputs
        }

        // Zero out the element-local residual in preparation for updating it.
        for (unsigned int k = 0; k < Nk; k++) {
          residual[k].u = 0;
          residual[k].v = 0;
        }

        // loop over quadrature points:
        for (unsigned int q = 0; q < Nq; q++) {

          double eta = 0.0, beta = 0.0;
          PointwiseNuHAndBeta(thickness[q], hardness[q], mask[q], tauc[q],
                              U[q], U_x[q], U_y[q], // inputs
                              &eta, NULL, &beta, NULL);              // outputs

          // The next few lines compute the actual residual for the element.
          const Vector2 tau_b = U[q] * (- beta); // basal shear stress

          const double
            jw           = W[q],
            u_x          = U_x[q].u,
            v_y          = U_y[q].v,
            u_y_plus_v_x = U_y[q].u + U_x[q].v;

          // Loop over test functions.
          for (unsigned int k = 0; k < Nk; k++) {
            const fem::Germ &psi = test[q][k];

            residual[k].u += jw * (eta * (psi.dx * (4.0 * u_x + 2.0 * v_y) + psi.dy * u_y_plus_v_x)
                                   - psi.val * (tau_b.u + tau_d[q].u));
            residual[k].v += jw * (eta * (psi.dx * u_y_plus_v_x + psi.dy * (2.0 * u_x + 4.0 * v_y))
                                   - psi.val * (tau_b.v + tau_d[q].v));
          } // k (test functions)
        }   // q (quadrature points)

        m_element.add_contribution(residual, residual_global);
      } // i-loop
    } // j-loop
  } catch (...) {
    loop.failed();
  }
  loop.check();

  // Until now we have not touched rows in the residual corresponding to Dirichlet data.
  // We fix this now.
  if (dirichlet_data) {
    dirichlet_data.fix_residual(velocity_global, residual_global);
  }

  if (use_cfbc) {
    // Prescribe homogeneous Dirichlet B.C. at ice-free nodes. This uses the fact that m_node_type
    // can be used as a "Dirichlet B.C. mask", i.e. ice-free nodes (and only ice-free nodes) are
    // marked with ones.
    fem::DirichletData_Vector dirichlet_ice_free(&m_node_type, NULL, m_dirichletScale);
    dirichlet_ice_free.fix_residual_homogeneous(residual_global);
  }

  monitor_function(velocity_global, residual_global);
}

void SSAFEM::monitor_function(Vector2 const *const *const velocity_global,
                              Vector2 const *const *const residual_global) {
  PetscErrorCode ierr;
  bool monitorFunction = options::Bool("-ssa_monitor_function", "monitor the SSA residual");
  if (not monitorFunction) {
    return;
  }

  ierr = PetscPrintf(m_grid->com,
                     "SSA Solution and Function values (pointwise residuals)\n");
  PISM_CHK(ierr, "PetscPrintf");

  ParallelSection loop(m_grid->com);
  try {
    for (Points p(*m_grid); p; p.next()) {
      const int i = p.i(), j = p.j();

      ierr = PetscSynchronizedPrintf(m_grid->com,
                                     "[%2d, %2d] u=(%12.10e, %12.10e)  f=(%12.4e, %12.4e)\n",
                                     i, j,
                                     velocity_global[j][i].u, velocity_global[j][i].v,
                                     residual_global[j][i].u, residual_global[j][i].v);
      PISM_CHK(ierr, "PetscSynchronizedPrintf");
    }
  } catch (...) {
    loop.failed();
  }
  loop.check();

  ierr = PetscSynchronizedFlush(m_grid->com, NULL);
  PISM_CHK(ierr, "PetscSynchronizedFlush");
}


//! Implements the callback for computing the Jacobian.
/*!
  Compute the Jacobian

  @f[ J_{ij}{kl} \frac{d r_{ij}}{d x_{kl}}= G(x, \psi_{ij}) @f]

  where \f$G\f$ is the weak form of the SSA, \f$x\f$ is the current
  approximate solution, and the \f$\psi_{ij}\f$ are test functions.

*/
void SSAFEM::compute_local_jacobian(Vector2 const *const *const velocity_global, Mat Jac) {

  const unsigned int Nk     = fem::q1::n_chi;
  const unsigned int Nq_max = fem::MAX_QUADRATURE_SIZE;

  const bool use_cfbc = m_config->get_flag("stress_balance.calving_front_stress_bc");

  // Zero out the Jacobian in preparation for updating it.
  PetscErrorCode ierr = MatZeroEntries(Jac);
  PISM_CHK(ierr, "MatZeroEntries");

  IceModelVec::AccessList list{&m_node_type, &m_coefficients};

  // Start access to Dirichlet data if present.
  fem::DirichletData_Vector dirichlet_data(m_bc_mask, m_bc_values, m_dirichletScale);

  // Storage for the current solution at quadrature points.
  Vector2 U[Nq_max], U_x[Nq_max], U_y[Nq_max];

  // Loop through all the elements.
  int
    xs = m_element_index.xs,
    xm = m_element_index.xm,
    ys = m_element_index.ys,
    ym = m_element_index.ym;

  ParallelSection loop(m_grid->com);
  try {
    for (int j = ys; j < ys + ym; j++) {
      for (int i = xs; i < xs + xm; i++) {
        // Initialize the map from global to element degrees of freedom.
        m_element.reset(i, j);

        int node_type[Nk];
        m_element.nodal_values(m_node_type, node_type);
        // an element is "interior" if all its nodes are interior or boundary
        const bool interior_element = (node_type[0] < NODE_EXTERIOR and
                                       node_type[1] < NODE_EXTERIOR and
                                       node_type[2] < NODE_EXTERIOR and
                                       node_type[3] < NODE_EXTERIOR);

        if (use_cfbc and (not interior_element)) {
          // an exterior element in the CFBC case
          continue;
        }

        fem::Quadrature &Q = m_quadrature;

        // Number of quadrature points.
        const unsigned int Nq = Q.n();

        // Jacobian times weights for quadrature.
        const double* W = Q.weights();

        // Values of the finite element test functions at the quadrature points.
        // This is an Nq by Nk array of function germs
        const fem::Germs *test = Q.test_function_values();

        int    mask[Nq_max];
        double thickness[Nq_max];
        double tauc[Nq_max];
        double hardness[Nq_max];

        {
          Coefficients coeffs[Nk];
          m_element.nodal_values(m_coefficients, coeffs);

          quad_point_values(Q, coeffs,
                            mask, thickness, tauc, hardness);
        }

        {
          // Values of the solution at the nodes of the current element.
          Vector2 velocity_nodal[Nk];
          // Obtain the value of the solution at the adjacent nodes to the element.
          m_element.nodal_values(velocity_global, velocity_nodal);

          // These values now need to be adjusted if some nodes in the element have
          // Dirichlet data.
          if (dirichlet_data) {
            dirichlet_data.enforce(m_element, velocity_nodal);
            dirichlet_data.constrain(m_element);
          }
          // Compute the values of the solution at the quadrature points.
          quadrature_point_values(Q, velocity_nodal, U, U_x, U_y);
        }

        // Element-local Jacobian matrix (there are Nk vector valued degrees
        // of freedom per element, for a total of (2*Nk)*(2*Nk) = 16
        // entries in the local Jacobian.
        double K[2*Nk][2*Nk];
        // Build the element-local Jacobian.
        ierr = PetscMemzero(K, sizeof(K));
        PISM_CHK(ierr, "PetscMemzero");

        for (unsigned int q = 0; q < Nq; q++) {
          const double
            jw           = W[q],
            u            = U[q].u,
            v            = U[q].v,
            u_x          = U_x[q].u,
            v_y          = U_y[q].v,
            u_y_plus_v_x = U_y[q].u + U_x[q].v;

          double eta = 0.0, deta = 0.0, beta = 0.0, dbeta = 0.0;
          PointwiseNuHAndBeta(thickness[q], hardness[q], mask[q], tauc[q],
                              U[q], U_x[q], U_y[q],
                              &eta, &deta, &beta, &dbeta);

          for (unsigned int l = 0; l < Nk; l++) { // Trial functions

            // Current trial function and its derivatives:
            const fem::Germ &phi = test[q][l];

            // Derivatives of \gamma with respect to u_l and v_l:
            const double
              gamma_u = (2.0 * u_x + v_y) * phi.dx + 0.5 * u_y_plus_v_x * phi.dy,
              gamma_v = 0.5 * u_y_plus_v_x * phi.dx + (u_x + 2.0 * v_y) * phi.dy;

            // Derivatives of \eta = \nu*H with respect to u_l and v_l:
            const double
              eta_u = deta * gamma_u,
              eta_v = deta * gamma_v;

            // Derivatives of the basal shear stress term (\tau_b):
            const double
              taub_xu = -dbeta * u * u * phi.val - beta * phi.val,  // x-component, derivative with respect to u_l
              taub_xv = -dbeta * u * v * phi.val,                   // x-component, derivative with respect to u_l
              taub_yu = -dbeta * v * u * phi.val,                   // y-component, derivative with respect to v_l
              taub_yv = -dbeta * v * v * phi.val - beta * phi.val;  // y-component, derivative with respect to v_l

            for (unsigned int k = 0; k < Nk; k++) {   // Test functions

              // Current test function and its derivatives:

              const fem::Germ &psi = test[q][k];

              if (eta == 0) {
                ierr = PetscPrintf(PETSC_COMM_SELF, "eta=0 i %d j %d q %d k %d\n", i, j, q, k);
                PISM_CHK(ierr, "PetscPrintf");
              }

              // u-u coupling
              K[k*2 + 0][l*2 + 0] += jw * (eta_u * (psi.dx * (4 * u_x + 2 * v_y) + psi.dy * u_y_plus_v_x)
                                           + eta * (4 * psi.dx * phi.dx + psi.dy * phi.dy) - psi.val * taub_xu);
              // u-v coupling
              K[k*2 + 0][l*2 + 1] += jw * (eta_v * (psi.dx * (4 * u_x + 2 * v_y) + psi.dy * u_y_plus_v_x)
                                           + eta * (2 * psi.dx * phi.dy + psi.dy * phi.dx) - psi.val * taub_xv);
              // v-u coupling
              K[k*2 + 1][l*2 + 0] += jw * (eta_u * (psi.dx * u_y_plus_v_x + psi.dy * (2 * u_x + 4 * v_y))
                                           + eta * (psi.dx * phi.dy + 2 * psi.dy * phi.dx) - psi.val * taub_yu);
              // v-v coupling
              K[k*2 + 1][l*2 + 1] += jw * (eta_v * (psi.dx * u_y_plus_v_x + psi.dy * (2 * u_x + 4 * v_y))
                                           + eta * (psi.dx * phi.dx + 4 * psi.dy * phi.dy) - psi.val * taub_yv);

            } // l
          } // k
        } // q
        m_element.add_contribution(&K[0][0], Jac);
      } // j
    } // i
  } catch (...) {
    loop.failed();
  }
  loop.check();


  // Until now, the rows and columns correspoinding to Dirichlet data
  // have not been set. We now put an identity block in for these
  // unknowns. Note that because we have takes steps to not touching
  // these columns previously, the symmetry of the Jacobian matrix is
  // preserved.
  if (dirichlet_data) {
    dirichlet_data.fix_jacobian(Jac);
  }

  if (use_cfbc) {
    // Prescribe homogeneous Dirichlet B.C. at ice-free nodes. This uses the fact that m_node_type
    // can be used as a "Dirichlet B.C. mask", i.e. ice-free nodes (and only ice-free nodes) are
    // marked with ones.
    fem::DirichletData_Vector dirichlet_ice_free(&m_node_type, NULL, m_dirichletScale);
    dirichlet_ice_free.fix_jacobian(Jac);
  }

  ierr = MatAssemblyBegin(Jac, MAT_FINAL_ASSEMBLY);
  PISM_CHK(ierr, "MatAssemblyBegin");

  ierr = MatAssemblyEnd(Jac, MAT_FINAL_ASSEMBLY);
  PISM_CHK(ierr, "MatAssemblyEnd");

  ierr = MatSetOption(Jac, MAT_NEW_NONZERO_LOCATION_ERR, PETSC_TRUE);
  PISM_CHK(ierr, "MatSetOption");

  ierr = MatSetOption(Jac, MAT_SYMMETRIC, PETSC_TRUE);
  PISM_CHK(ierr, "MatSetOption");

  monitor_jacobian(Jac);
}

void SSAFEM::monitor_jacobian(Mat Jac) {
  PetscErrorCode ierr;
  bool mon_jac = options::Bool("-ssa_monitor_jacobian", "monitor the SSA Jacobian");

  if (not mon_jac) {
    return;
  }

  // iter has to be a PetscInt because it is used in the
  // SNESGetIterationNumber() call below.
  PetscInt iter = 0;
  ierr = SNESGetIterationNumber(m_snes, &iter);
  PISM_CHK(ierr, "SNESGetIterationNumber");

  char file_name[PETSC_MAX_PATH_LEN];
  snprintf(file_name, PETSC_MAX_PATH_LEN, "PISM_SSAFEM_J%d.m", (int)iter);

  m_log->message(2,
                 "writing Matlab-readable file for SSAFEM system A xsoln = rhs to file `%s' ...\n",
                 file_name);

  petsc::Viewer viewer(m_grid->com);

  ierr = PetscViewerSetType(viewer, PETSCVIEWERASCII);
  PISM_CHK(ierr, "PetscViewerSetType");

  ierr = PetscViewerPushFormat(viewer, PETSC_VIEWER_ASCII_MATLAB);
  PISM_CHK(ierr, "PetscViewerPushFormat");

  ierr = PetscViewerFileSetName(viewer, file_name);
  PISM_CHK(ierr, "PetscViewerFileSetName");

  ierr = PetscObjectSetName((PetscObject) Jac, "A");
  PISM_CHK(ierr, "PetscObjectSetName");

  ierr = MatView(Jac, viewer);
  PISM_CHK(ierr, "MatView");

  ierr = PetscViewerPopFormat(viewer);
  PISM_CHK(ierr, "PetscViewerPopFormat");
}

//!
PetscErrorCode SSAFEM::function_callback(DMDALocalInfo *info,
                                         Vector2 const *const *const velocity,
                                         Vector2 **residual,
                                         CallbackData *fe) {
  try {
    (void) info;
    fe->ssa->compute_local_function(velocity, residual);
  } catch (...) {
    MPI_Comm com = MPI_COMM_SELF;
    PetscErrorCode ierr = PetscObjectGetComm((PetscObject)fe->da, &com); CHKERRQ(ierr);
    handle_fatal_errors(com);
    SETERRQ(com, 1, "A PISM callback failed");
  }
  return 0;
}

PetscErrorCode SSAFEM::jacobian_callback(DMDALocalInfo *info,
                                         Vector2 const *const *const velocity,
                                         Mat A, Mat J, CallbackData *fe) {
  try {
    (void) A;
    (void) info;
    fe->ssa->compute_local_jacobian(velocity, J);
  } catch (...) {
    MPI_Comm com = MPI_COMM_SELF;
    PetscErrorCode ierr = PetscObjectGetComm((PetscObject)fe->da, &com); CHKERRQ(ierr);
    handle_fatal_errors(com);
    SETERRQ(com, 1, "A PISM callback failed");
  }
  return 0;
}

} // end of namespace stressbalance
} // end of namespace pism<|MERGE_RESOLUTION|>--- conflicted
+++ resolved
@@ -670,17 +670,10 @@
             const double water_density = !m_gc.islake(lake_level) ? ocean_density : fresh_water_density;
 
             // ocean pressure difference at a quadrature point
-<<<<<<< HEAD
-            const double dP = ocean_pressure_difference(floating, is_dry_simulation,
-                                                        H, bed, water_level,
-                                                        ice_density, water_density,
-                                                        standard_gravity);
-=======
             const double dP = margin_pressure_difference(floating, is_dry_simulation,
-                                                         H, bed, sea_level,
-                                                         ice_density, ocean_density,
+                                                         H, bed, water_level,
+                                                         ice_density, water_density,
                                                          standard_gravity);
->>>>>>> ef4fed80
 
             // This integral contributes to the residual at 2 nodes (the ones incident to the
             // current side). This is is written in a way that allows *adding* (... += ...) the
