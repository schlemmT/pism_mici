--- conflicted
+++ resolved
@@ -40,12 +40,9 @@
   ./util/PCFactory.cc
   ./surface/PSTemperatureIndex_Old.cc
   ./surface/localMassBalance_old.cc
-<<<<<<< HEAD
+  ./surface/PSFormulas.cc
+  ./surface/PS_EISMINTII.cc
   ./surface/PS_FEvoR.cc
-=======
-  ./surface/PSFormulas.cc
->>>>>>> 2a45f945
-  ./surface/PS_EISMINTII.cc
   )
 target_link_libraries (pismboundary pismutil)
 
