--- conflicted
+++ resolved
@@ -113,14 +113,11 @@
   base/pism_signal.c
   base/columnSystem.cc
   base/age/AgeModel.cc
-<<<<<<< HEAD
-=======
   base/energy/utilities.cc
   base/energy/EnergyModel.cc
   base/energy/DummyEnergyModel.cc
   base/energy/EnthalpyModel.cc
   base/energy/TemperatureModel.cc
->>>>>>> 83f4c8d9
   base/energy/BedThermalUnit.cc
   base/energy/BTU_Full.cc
   base/energy/BTU_Minimal.cc
