// Copyright (C) 2010, 2011, 2012, 2013, 2014, 2015, 2016, 2017, 2018, 2019 Constantine Khroulev
//
// This file is part of PISM.
//
// PISM is free software; you can redistribute it and/or modify it under the
// terms of the GNU General Public License as published by the Free Software
// Foundation; either version 3 of the License, or (at your option) any later
// version.
//
// PISM is distributed in the hope that it will be useful, but WITHOUT ANY
// WARRANTY; without even the implied warranty of MERCHANTABILITY or FITNESS
// FOR A PARTICULAR PURPOSE.  See the GNU General Public License for more
// details.
//
// You should have received a copy of the GNU General Public License
// along with PISM; if not, write to the Free Software
// Foundation, Inc., 51 Franklin St, Fifth Floor, Boston, MA  02110-1301  USA

#include "StressBalance_diagnostics.hh"
#include "SSB_Modifier.hh"
#include "ShallowStressBalance.hh"
#include "pism/util/Mask.hh"
#include "pism/util/ConfigInterface.hh"
#include "pism/util/Vars.hh"
#include "pism/util/error_handling.hh"
#include "pism/util/pism_utilities.hh"
#include "pism/util/IceModelVec2CellType.hh"
#include "pism/rheology/FlowLaw.hh"

namespace pism {
namespace stressbalance {

using units::convert;

DiagnosticList StressBalance::diagnostics_impl() const {
  DiagnosticList result = {
    {"bfrict",              Diagnostic::Ptr(new PSB_bfrict(this))},
    {"velbar_mag",          Diagnostic::Ptr(new PSB_velbar_mag(this))},
    {"flux",                Diagnostic::Ptr(new PSB_flux(this))},
    {"flux_mag",            Diagnostic::Ptr(new PSB_flux_mag(this))},
    {"velbase_mag",         Diagnostic::Ptr(new PSB_velbase_mag(this))},
    {"velsurf_mag",         Diagnostic::Ptr(new PSB_velsurf_mag(this))},
    {"uvel",                Diagnostic::Ptr(new PSB_uvel(this))},
    {"vvel",                Diagnostic::Ptr(new PSB_vvel(this))},
    {"strainheat",          Diagnostic::Ptr(new PSB_strainheat(this))},
    {"velbar",              Diagnostic::Ptr(new PSB_velbar(this))},
    {"velbase",             Diagnostic::Ptr(new PSB_velbase(this))},
    {"velsurf",             Diagnostic::Ptr(new PSB_velsurf(this))},
    {"wvel",                Diagnostic::Ptr(new PSB_wvel(this))},
    {"wvelbase",            Diagnostic::Ptr(new PSB_wvelbase(this))},
    {"wvelsurf",            Diagnostic::Ptr(new PSB_wvelsurf(this))},
    {"wvel_rel",            Diagnostic::Ptr(new PSB_wvel_rel(this))},
    {"strain_rates",        Diagnostic::Ptr(new PSB_strain_rates(this))},
    {"vonmises_stress",     Diagnostic::Ptr(new PSB_vonmises_stress(this))},
    {"deviatoric_stresses", Diagnostic::Ptr(new PSB_deviatoric_stresses(this))},
    {"pressure",            Diagnostic::Ptr(new PSB_pressure(this))},
    {"tauxz",               Diagnostic::Ptr(new PSB_tauxz(this))},
    {"tauyz",               Diagnostic::Ptr(new PSB_tauyz(this))}
  };

  // add diagnostics from the shallow stress balance and the "modifier"
  result = pism::combine(result, m_shallow_stress_balance->diagnostics());
  result = pism::combine(result, m_modifier->diagnostics());

  return result;
}

TSDiagnosticList StressBalance::ts_diagnostics_impl() const {
  return pism::combine(m_shallow_stress_balance->ts_diagnostics(),
                       m_modifier->ts_diagnostics());
}

PSB_velbar::PSB_velbar(const StressBalance *m)
  : Diag<StressBalance>(m) {

  // set metadata:
  m_vars = {SpatialVariableMetadata(m_sys, "ubar"),
            SpatialVariableMetadata(m_sys, "vbar")};

  set_attrs("vertical mean of horizontal ice velocity in the X direction",
            "land_ice_vertical_mean_x_velocity",
            "m s-1", "m year-1", 0);
  set_attrs("vertical mean of horizontal ice velocity in the Y direction",
            "land_ice_vertical_mean_y_velocity",
            "m s-1", "m year-1", 1);
}

IceModelVec::Ptr PSB_velbar::compute_impl() const {
  // get the thickness
  const IceModelVec2S* thickness = m_grid->variables().get_2d_scalar("land_ice_thickness");

  // Compute the vertically-integrated horizontal ice flux:
  IceModelVec2V::Ptr result = IceModelVec2V::ToVector(PSB_flux(model).compute());

  // Override metadata set by the flux computation
  result->metadata(0) = m_vars[0];
  result->metadata(1) = m_vars[1];

  IceModelVec::AccessList list{thickness, result.get()};

  for (Points p(*m_grid); p; p.next()) {
    const int i = p.i(), j = p.j();
    double thk = (*thickness)(i,j);

    // Ice flux is masked already, but we need to check for division
    // by zero anyway.
    if (thk > 0.0) {
      (*result)(i,j) /= thk;
    } else {
      (*result)(i,j).u = 0.0;
      (*result)(i,j).v = 0.0;
    }
  }

  return result;
}

PSB_velbar_mag::PSB_velbar_mag(const StressBalance *m)
  : Diag<StressBalance>(m) {

  // set metadata:
  m_vars = {SpatialVariableMetadata(m_sys, "velbar_mag")};

  set_attrs("magnitude of vertically-integrated horizontal velocity of ice", "",
            "m second-1", "m year-1", 0);
  m_vars[0].set_number("_FillValue", convert(m_sys, m_fill_value,
                                             "m year-1", "m second-1"));
  m_vars[0].set_number("valid_min", 0.0);
}

IceModelVec::Ptr PSB_velbar_mag::compute_impl() const {

  IceModelVec2S::Ptr result(new IceModelVec2S(m_grid, "velbar_mag", WITHOUT_GHOSTS));
  result->metadata(0) = m_vars[0];

  // compute vertically-averaged horizontal velocity:
  IceModelVec2V::Ptr velbar = IceModelVec2V::ToVector(PSB_velbar(model).compute());

  // compute its magnitude:
  result->set_to_magnitude(*velbar);

  const IceModelVec2S *thickness = m_grid->variables().get_2d_scalar("land_ice_thickness");

  // mask out ice-free areas:
  double fill_value = convert(m_sys, m_fill_value, "m year-1", "m second-1");
  result->mask_by(*thickness, fill_value);

  return result;
}


PSB_flux::PSB_flux(const StressBalance *m)
  : Diag<StressBalance>(m) {

  // set metadata:
  m_vars = {SpatialVariableMetadata(m_sys, "uflux"),
            SpatialVariableMetadata(m_sys, "vflux")};

  set_attrs("Vertically integrated horizontal flux of ice in the X direction",
            "",                 // no CF standard name
            "m2 s-1", "m2 year-1", 0);
  set_attrs("Vertically integrated horizontal flux of ice in the Y direction",
            "",                 // no CF standard name
            "m2 s-1", "m2 year-1", 1);
}

IceModelVec::Ptr PSB_flux::compute_impl() const {
  double H_threshold = m_config->get_number("geometry.ice_free_thickness_standard");

  IceModelVec2V::Ptr result(new IceModelVec2V(m_grid, "flux", WITHOUT_GHOSTS));
  result->metadata(0) = m_vars[0];
  result->metadata(1) = m_vars[1];

  // get the thickness
  const IceModelVec2S *thickness = m_grid->variables().get_2d_scalar("land_ice_thickness");

  const IceModelVec3
    &u3 = model->velocity_u(),
    &v3 = model->velocity_v();

  IceModelVec::AccessList list{&u3, &v3, thickness, result.get()};

  auto &z = m_grid->z();

  ParallelSection loop(m_grid->com);
  try {
    for (Points p(*m_grid); p; p.next()) {
      const int i = p.i(), j = p.j();

      double H = (*thickness)(i,j);

      // an "ice-free" cell:
      if (H < H_threshold) {
        (*result)(i, j) = 0.0;
        continue;
      }

      // an icy cell:
      {
        auto u = u3.get_column(i, j);
        auto v = v3.get_column(i, j);

        Vector2 Q(0.0, 0.0);

        // ks is "k just below the surface"
        int ks = m_grid->kBelowHeight(H);

        if (ks > 0) {
          Vector2 v0(u[0], v[0]);

          for (int k = 1; k <= ks; ++k) {
            Vector2 v1(u[k], v[k]);

            // trapezoid rule
            Q += (z[k] - z[k - 1]) * 0.5 * (v0 + v1);

            v0 = v1;
          }
        }

        // rectangle method to integrate over the last level
        Q += (H - z[ks]) * Vector2(u[ks], v[ks]);

        (*result)(i, j) = Q;
      }
    }
  } catch (...) {
    loop.failed();
  }
  loop.check();

  return result;
}


PSB_flux_mag::PSB_flux_mag(const StressBalance *m)
  : Diag<StressBalance>(m) {

  // set metadata:
  m_vars = {SpatialVariableMetadata(m_sys, "flux_mag")};

  set_attrs("magnitude of vertically-integrated horizontal flux of ice", "",
            "m2 s-1", "m2 year-1", 0);

  double fill_value = convert(m_sys, m_fill_value,
                              "m2 year-1", "m2 second-1");
  m_vars[0].set_number("_FillValue", fill_value);
  m_vars[0].set_number("valid_min", 0.0);
}

IceModelVec::Ptr PSB_flux_mag::compute_impl() const {
  const IceModelVec2S *thickness = m_grid->variables().get_2d_scalar("land_ice_thickness");

  // Compute the vertically-averaged horizontal ice velocity:
  IceModelVec2S::Ptr result = IceModelVec2S::To2DScalar(PSB_velbar_mag(model).compute());

  IceModelVec::AccessList list{thickness, result.get()};

  for (Points p(*m_grid); p; p.next()) {
    const int i = p.i(), j = p.j();

    (*result)(i,j) *= (*thickness)(i,j);
  }

  double fill_value = convert(m_sys, m_fill_value, "m year-1", "m second-1");
  result->mask_by(*thickness, fill_value);

  result->metadata() = m_vars[0];

  return result;
}

PSB_velbase_mag::PSB_velbase_mag(const StressBalance *m)
  : Diag<StressBalance>(m) {

  // set metadata:
  m_vars = {SpatialVariableMetadata(m_sys, "velbase_mag")};

  set_attrs("magnitude of horizontal velocity of ice at base of ice", "",
            "m s-1", "m year-1", 0);

  double fill_value = convert(m_sys, m_fill_value, "m year-1", "m second-1");

  m_vars[0].set_number("_FillValue", fill_value);
  m_vars[0].set_number("valid_min", 0.0);
}

IceModelVec::Ptr PSB_velbase_mag::compute_impl() const {
  double fill_value = convert(m_sys, m_fill_value, "m year-1", "m second-1");

  IceModelVec2S::Ptr result(new IceModelVec2S(m_grid, "velbase_mag", WITHOUT_GHOSTS));
  result->metadata(0) = m_vars[0];

  auto velbase = IceModelVec2V::ToVector(PSB_velbase(model).compute());

  result->set_to_magnitude(*velbase);

  const IceModelVec2CellType &mask = *m_grid->variables().get_2d_cell_type("mask");

  IceModelVec::AccessList list{&mask, result.get()};

  for (Points p(*m_grid); p; p.next()) {
    const int i = p.i(), j = p.j();

    if (mask.ice_free(i, j)) {
      (*result)(i, j) = fill_value;
    }
  }

  return result;
}

PSB_velsurf_mag::PSB_velsurf_mag(const StressBalance *m)
  : Diag<StressBalance>(m) {
  // set metadata:
  m_vars = {SpatialVariableMetadata(m_sys, "velsurf_mag")};

  set_attrs("magnitude of horizontal velocity of ice at ice surface", "",
            "m s-1", "m year-1", 0);

  double fill_value = convert(m_sys, m_fill_value, "m year-1", "m second-1");

  m_vars[0].set_number("_FillValue", fill_value);
  m_vars[0].set_number("valid_min",  0.0);
}

IceModelVec::Ptr PSB_velsurf_mag::compute_impl() const {
  double fill_value = convert(m_sys, m_fill_value, "m year-1", "m second-1");

  IceModelVec2S::Ptr result(new IceModelVec2S(m_grid, "velsurf_mag", WITHOUT_GHOSTS));
  result->metadata(0) = m_vars[0];

  auto velsurf = IceModelVec2V::ToVector(PSB_velsurf(model).compute());

  result->set_to_magnitude(*velsurf);

  const IceModelVec2CellType &mask = *m_grid->variables().get_2d_cell_type("mask");

  IceModelVec::AccessList list{&mask, result.get()};

  for (Points p(*m_grid); p; p.next()) {
    const int i = p.i(), j = p.j();

    if (mask.ice_free(i, j)) {
      (*result)(i, j) = fill_value;
    }
  }

  return result;
}


PSB_velsurf::PSB_velsurf(const StressBalance *m)
  : Diag<StressBalance>(m) {

  // set metadata:
  m_vars = {SpatialVariableMetadata(m_sys, "uvelsurf"),
            SpatialVariableMetadata(m_sys, "vvelsurf")};

  set_attrs("x-component of the horizontal velocity of ice at ice surface",
            "land_ice_surface_x_velocity", // InitMIP "standard" name
            "m s-1", "m year-1", 0);
  set_attrs("y-component of the horizontal velocity of ice at ice surface",
            "land_ice_surface_y_velocity", // InitMIP "standard" name
            "m s-1", "m year-1", 1);

  double fill_value = convert(m_sys, m_fill_value, "m year-1", "m second-1");

  m_vars[0].set_number("valid_min", convert(m_sys, -1e6, "m year-1", "m second-1"));
  m_vars[0].set_number("valid_max", convert(m_sys, 1e6, "m year-1", "m second-1"));
  m_vars[0].set_number("_FillValue", fill_value);

  m_vars[1].set_number("valid_min", convert(m_sys, -1e6, "m year-1", "m second-1"));
  m_vars[1].set_number("valid_max", convert(m_sys, 1e6, "m year-1", "m second-1"));
  m_vars[1].set_number("_FillValue", fill_value);
}

IceModelVec::Ptr PSB_velsurf::compute_impl() const {
  double fill_value = convert(m_sys, m_fill_value, "m year-1", "m second-1");

  IceModelVec2V::Ptr result(new IceModelVec2V(m_grid, "surf", WITHOUT_GHOSTS));
  result->metadata(0) = m_vars[0];
  result->metadata(1) = m_vars[1];

  IceModelVec2S tmp(m_grid, "tmp", WITHOUT_GHOSTS);

  const IceModelVec3
    &u3 = model->velocity_u(),
    &v3 = model->velocity_v();

  const IceModelVec2S *thickness = m_grid->variables().get_2d_scalar("land_ice_thickness");

  u3.getSurfaceValues(tmp, *thickness);
  result->set_component(0, tmp);

  v3.getSurfaceValues(tmp, *thickness);
  result->set_component(1, tmp);

  const IceModelVec2CellType &mask = *m_grid->variables().get_2d_cell_type("mask");

  IceModelVec::AccessList list{&mask, result.get()};

  for (Points p(*m_grid); p; p.next()) {
    const int i = p.i(), j = p.j();

    if (mask.ice_free(i, j)) {
      (*result)(i, j).u = fill_value;
      (*result)(i, j).v = fill_value;
    }
  }

  return result;
}

PSB_wvel::PSB_wvel(const StressBalance *m)
  : Diag<StressBalance>(m) {

  // set metadata:
  m_vars = {SpatialVariableMetadata(m_sys, "wvel", m_grid->z())};

  set_attrs("vertical velocity of ice, relative to geoid", "",
            "m s-1", "m year-1", 0);
  m_vars[0].set_number("valid_min", convert(m_sys, -1e6, "m year-1", "m second-1"));
  m_vars[0].set_number("valid_max", convert(m_sys, 1e6, "m year-1", "m second-1"));
}

IceModelVec::Ptr PSB_wvel::compute(bool zero_above_ice) const {
  IceModelVec3::Ptr result3(new IceModelVec3(m_grid, "wvel", WITHOUT_GHOSTS));
  result3->metadata() = m_vars[0];

  const IceModelVec2S *bed, *uplift;
  bed    = m_grid->variables().get_2d_scalar("bedrock_altitude");
  uplift = m_grid->variables().get_2d_scalar("tendency_of_bedrock_altitude");

  const IceModelVec2S        &thickness  = *m_grid->variables().get_2d_scalar("land_ice_thickness");
  const IceModelVec2S        &lake_level = *m_grid->variables().get_2d_scalar("lake_level");
  const IceModelVec2CellType &mask       = *m_grid->variables().get_2d_cell_type("mask");

  GeometryCalculator gc(*m_config);

  const IceModelVec3
    &u3 = model->velocity_u(),
    &v3 = model->velocity_v(),
    &w3 = model->velocity_w();

  IceModelVec::AccessList list{&thickness, &lake_level, &mask, bed, &u3, &v3, &w3, uplift, result3.get()};

<<<<<<< HEAD
  const double ice_density = m_config->get_double("constants.ice.density"),
    sea_water_density = m_config->get_double("constants.sea_water.density"),
    fresh_water_density = m_config->get_double("constants.fresh_water.density"),
    R_ocean = ice_density / sea_water_density,
    R_lake  = ice_density / fresh_water_density;
=======
  const double ice_density = m_config->get_number("constants.ice.density"),
    sea_water_density = m_config->get_number("constants.sea_water.density"),
    R = ice_density / sea_water_density;
>>>>>>> ecd6e36f

  ParallelSection loop(m_grid->com);
  try {
    for (Points p(*m_grid); p; p.next()) {
      const int i = p.i(), j = p.j();

      const double
        *u = u3.get_column(i, j),
        *v = v3.get_column(i, j),
        *w = w3.get_column(i, j);
      double *result = result3->get_column(i, j);

      int ks = m_grid->kBelowHeight(thickness(i,j));

      // in the ice:
      if (mask.grounded(i,j)) {
        const double
          bed_dx = bed->diff_x_p(i,j),
          bed_dy = bed->diff_y_p(i,j),
          uplift_ij = (*uplift)(i,j);
        for (int k = 0; k <= ks ; k++) {
          result[k] = w[k] + uplift_ij + u[k] * bed_dx + v[k] * bed_dy;
        }

      } else {                  // floating
        const double
          R = !gc.islake(lake_level(i,j)) ? R_ocean : R_lake,
          z_sl = R * thickness(i,j),
          w_sl = w3.getValZ(i, j, z_sl);

        for (int k = 0; k <= ks ; k++) {
          result[k] = w[k] - w_sl;
        }

      }

      // above the ice:
      if (zero_above_ice) {
        // set to zeros
        for (unsigned int k = ks+1; k < m_grid->Mz() ; k++) {
          result[k] = 0.0;
        }
      } else {
        // extrapolate using the topmost value
        for (unsigned int k = ks+1; k < m_grid->Mz() ; k++) {
          result[k] = result[ks];
        }
      }

    }
  } catch (...) {
    loop.failed();
  }
  loop.check();

  return result3;
}

IceModelVec::Ptr PSB_wvel::compute_impl() const {
  return this->compute(true);   // fill wvel above the ice with zeros
}

PSB_wvelsurf::PSB_wvelsurf(const StressBalance *m)
  : Diag<StressBalance>(m) {

  // set metadata:
  m_vars = {SpatialVariableMetadata(m_sys, "wvelsurf")};

  set_attrs("vertical velocity of ice at ice surface, relative to the geoid",
            "land_ice_surface_upward_velocity", // InitMIP "standard" name
            "m s-1", "m year-1", 0);
  m_vars[0].set_number("valid_min", convert(m_sys, -1e6, "m year-1", "m second-1"));
  m_vars[0].set_number("valid_max", convert(m_sys, 1e6, "m year-1", "m second-1"));

  double fill_value = convert(m_sys, m_fill_value, "m year-1", "m second-1");
  m_vars[0].set_number("_FillValue", fill_value);
}

IceModelVec::Ptr PSB_wvelsurf::compute_impl() const {
  double fill_value = convert(m_sys, m_fill_value, "m year-1", "m second-1");

  IceModelVec2S::Ptr result(new IceModelVec2S(m_grid, "wvelsurf", WITHOUT_GHOSTS));
  result->metadata() = m_vars[0];

  // here "false" means "don't fill w3 above the ice surface with zeros"
  IceModelVec3::Ptr w3 = IceModelVec3::To3DScalar(PSB_wvel(model).compute(false));

  const IceModelVec2S *thickness = m_grid->variables().get_2d_scalar("land_ice_thickness");

  w3->getSurfaceValues(*result, *thickness);

  const IceModelVec2CellType &mask = *m_grid->variables().get_2d_cell_type("mask");

  IceModelVec::AccessList list{&mask, result.get()};

  for (Points p(*m_grid); p; p.next()) {
    const int i = p.i(), j = p.j();

    if (mask.ice_free(i, j)) {
      (*result)(i, j) = fill_value;
    }
  }

  return result;
}

PSB_wvelbase::PSB_wvelbase(const StressBalance *m)
  : Diag<StressBalance>(m) {

  // set metadata:
  m_vars = {SpatialVariableMetadata(m_sys, "wvelbase")};

  set_attrs("vertical velocity of ice at the base of ice, relative to the geoid",
            "land_ice_basal_upward_velocity", // InitMIP "standard" name
            "m s-1", "m year-1", 0);
  m_vars[0].set_number("valid_min", convert(m_sys, -1e6, "m year-1", "m second-1"));
  m_vars[0].set_number("valid_max", convert(m_sys, 1e6, "m year-1", "m second-1"));

  double fill_value = convert(m_sys, m_fill_value, "m year-1", "m second-1");
  m_vars[0].set_number("_FillValue", fill_value);
}

IceModelVec::Ptr PSB_wvelbase::compute_impl() const {
  double fill_value = convert(m_sys, m_fill_value, "m year-1", "m second-1");

  IceModelVec2S::Ptr result(new IceModelVec2S(m_grid, "wvelbase", WITHOUT_GHOSTS));
  result->metadata() = m_vars[0];

  // here "false" means "don't fill w3 above the ice surface with zeros"
  IceModelVec3::Ptr w3 = IceModelVec3::To3DScalar(PSB_wvel(model).compute(false));

  w3->getHorSlice(*result, 0.0);

  const IceModelVec2CellType &mask = *m_grid->variables().get_2d_cell_type("mask");

  IceModelVec::AccessList list{&mask, result.get()};

  for (Points p(*m_grid); p; p.next()) {
    const int i = p.i(), j = p.j();

    if (mask.ice_free(i, j)) {
      (*result)(i, j) = fill_value;
    }
  }

  return result;
}

PSB_velbase::PSB_velbase(const StressBalance *m)
  : Diag<StressBalance>(m) {

  // set metadata:
  m_vars = {SpatialVariableMetadata(m_sys, "uvelbase"),
            SpatialVariableMetadata(m_sys, "vvelbase")};

  set_attrs("x-component of the horizontal velocity of ice at the base of ice",
            "land_ice_basal_x_velocity", // InitMIP "standard" name
            "m s-1", "m year-1", 0);
  set_attrs("y-component of the horizontal velocity of ice at the base of ice",
            "land_ice_basal_y_velocity", // InitMIP "standard" name
            "m s-1", "m year-1", 1);

  double fill_value = convert(m_sys, m_fill_value, "m year-1", "m second-1");

  m_vars[0].set_number("valid_min", convert(m_sys, -1e6, "m year-1", "m second-1"));
  m_vars[0].set_number("valid_max", convert(m_sys, 1e6, "m year-1", "m second-1"));
  m_vars[0].set_number("_FillValue", fill_value);

  m_vars[1].set_number("valid_min", convert(m_sys, -1e6, "m year-1", "m second-1"));
  m_vars[1].set_number("valid_max", convert(m_sys, 1e6, "m year-1", "m second-1"));
  m_vars[1].set_number("_FillValue", fill_value);
}

IceModelVec::Ptr PSB_velbase::compute_impl() const {
  double fill_value = convert(m_sys, m_fill_value, "m year-1", "m second-1");

  IceModelVec2V::Ptr result(new IceModelVec2V(m_grid, "base", WITHOUT_GHOSTS));
  result->metadata(0) = m_vars[0];
  result->metadata(1) = m_vars[1];

  IceModelVec2S tmp(m_grid, "tmp", WITHOUT_GHOSTS);

  const IceModelVec3
    &u3 = model->velocity_u(),
    &v3 = model->velocity_v();

  u3.getHorSlice(tmp, 0.0);
  result->set_component(0, tmp);

  v3.getHorSlice(tmp, 0.0);
  result->set_component(1, tmp);

  const IceModelVec2CellType &mask = *m_grid->variables().get_2d_cell_type("mask");

  IceModelVec::AccessList list{&mask, result.get()};

  for (Points p(*m_grid); p; p.next()) {
    const int i = p.i(), j = p.j();

    if (mask.ice_free(i, j)) {
      (*result)(i, j).u = fill_value;
      (*result)(i, j).v = fill_value;
    }
  }

  return result;
}


PSB_bfrict::PSB_bfrict(const StressBalance *m)
  : Diag<StressBalance>(m) {

  // set metadata:
  m_vars = {SpatialVariableMetadata(m_sys, "bfrict")};

  set_attrs("basal frictional heating", "",
            "W m-2", "W m-2", 0);
}

IceModelVec::Ptr PSB_bfrict::compute_impl() const {

  IceModelVec2S::Ptr result(new IceModelVec2S(m_grid, "bfrict", WITHOUT_GHOSTS));
  result->metadata() = m_vars[0];

  result->copy_from(model->basal_frictional_heating());

  return result;
}


PSB_uvel::PSB_uvel(const StressBalance *m)
  : Diag<StressBalance>(m) {

  // set metadata:
  m_vars = {SpatialVariableMetadata(m_sys, "uvel", m_grid->z())};

  set_attrs("horizontal velocity of ice in the X direction", "land_ice_x_velocity",
            "m s-1", "m year-1", 0);
}

/*!
 * Copy F to result and set it to zero above the surface of the ice.
 */
static void zero_above_ice(const IceModelVec3 &F, const IceModelVec2S &H,
                           IceModelVec3 &result) {

  IceModelVec::AccessList list{&F, &H, &result};

  IceGrid::ConstPtr grid = result.grid();

  auto Mz = grid->Mz();

  ParallelSection loop(grid->com);
  try {
    for (Points p(*grid); p; p.next()) {
      const int i = p.i(), j = p.j();

      int ks = grid->kBelowHeight(H(i,j));

      const double *F_ij = F.get_column(i,j);
      double *F_out_ij = result.get_column(i,j);

      // in the ice:
      for (int k = 0; k <= ks ; k++) {
        F_out_ij[k] = F_ij[k];
      }
      // above the ice:
      for (unsigned int k = ks+1; k < Mz ; k++) {
        F_out_ij[k] = 0.0;
      }
    }
  } catch (...) {
    loop.failed();
  }
  loop.check();
}

IceModelVec::Ptr PSB_uvel::compute_impl() const {

  IceModelVec3::Ptr result(new IceModelVec3(m_grid, "uvel", WITHOUT_GHOSTS));
  result->metadata() = m_vars[0];

  zero_above_ice(model->velocity_u(),
                 *m_grid->variables().get_2d_scalar("land_ice_thickness"),
                 *result);

  return result;
}

PSB_vvel::PSB_vvel(const StressBalance *m)
  : Diag<StressBalance>(m) {

  // set metadata:
  m_vars = {SpatialVariableMetadata(m_sys, "vvel", m_grid->z())};

  set_attrs("horizontal velocity of ice in the Y direction", "land_ice_y_velocity",
            "m s-1", "m year-1", 0);
}

IceModelVec::Ptr PSB_vvel::compute_impl() const {

  IceModelVec3::Ptr result(new IceModelVec3(m_grid, "vvel", WITHOUT_GHOSTS));
  result->metadata() = m_vars[0];

  zero_above_ice(model->velocity_v(),
                 *m_grid->variables().get_2d_scalar("land_ice_thickness"),
                 *result);

  return result;
}

PSB_wvel_rel::PSB_wvel_rel(const StressBalance *m)
  : Diag<StressBalance>(m) {

  // set metadata:
  m_vars = {SpatialVariableMetadata(m_sys, "wvel_rel", m_grid->z())};

  set_attrs("vertical velocity of ice, relative to base of ice directly below", "",
            "m s-1", "m year-1", 0);
}

IceModelVec::Ptr PSB_wvel_rel::compute_impl() const {

  IceModelVec3::Ptr result(new IceModelVec3(m_grid, "wvel_rel", WITHOUT_GHOSTS));
  result->metadata() = m_vars[0];

  zero_above_ice(model->velocity_w(),
                 *m_grid->variables().get_2d_scalar("land_ice_thickness"),
                 *result);

  return result;
}


PSB_strainheat::PSB_strainheat(const StressBalance *m)
  : Diag<StressBalance>(m) {

  // set metadata:
  m_vars = {SpatialVariableMetadata(m_sys, "strainheat", m_grid->z())};

  set_attrs("rate of strain heating in ice (dissipation heating)", "",
            "W m-3", "mW m-3", 0);
}

IceModelVec::Ptr PSB_strainheat::compute_impl() const {
  IceModelVec3::Ptr result(new IceModelVec3(m_grid, "strainheat", WITHOUT_GHOSTS));
  result->metadata() = m_vars[0];

  result->copy_from(model->volumetric_strain_heating());

  return result;
}

PSB_strain_rates::PSB_strain_rates(const StressBalance *m)
  : Diag<StressBalance>(m) {
  // set metadata:
  m_vars = {SpatialVariableMetadata(m_sys, "eigen1"),
            SpatialVariableMetadata(m_sys, "eigen2")};

  set_attrs("first eigenvalue of the horizontal, vertically-integrated strain rate tensor",
            "", "s-1", "s-1", 0);
  set_attrs("second eigenvalue of the horizontal, vertically-integrated strain rate tensor",
            "", "s-1", "s-1", 1);
}

IceModelVec::Ptr PSB_strain_rates::compute_impl() const {
  IceModelVec2V::Ptr velbar = IceModelVec2V::ToVector(PSB_velbar(model).compute());

  IceModelVec2::Ptr result(new IceModelVec2(m_grid, "strain_rates", WITHOUT_GHOSTS, 1, 2));
  result->metadata(0) = m_vars[0];
  result->metadata(1) = m_vars[1];

  const IceModelVec2CellType &mask = *m_grid->variables().get_2d_cell_type("mask");

  IceModelVec2V velbar_with_ghosts(m_grid, "velbar", WITH_GHOSTS);

  // copy_from communicates ghosts
  velbar_with_ghosts.copy_from(*velbar);

  compute_2D_principal_strain_rates(velbar_with_ghosts, mask, *result);

  return result;
}

PSB_deviatoric_stresses::PSB_deviatoric_stresses(const StressBalance *m)
  : Diag<StressBalance>(m) {
  // set metadata:
  m_vars = {SpatialVariableMetadata(m_sys, "sigma_xx"),
            SpatialVariableMetadata(m_sys, "sigma_yy"),
            SpatialVariableMetadata(m_sys, "sigma_xy")};

  set_attrs("deviatoric stress in X direction", "", "Pa", "Pa", 0);
  set_attrs("deviatoric stress in Y direction", "", "Pa", "Pa", 1);
  set_attrs("deviatoric shear stress", "", "Pa", "Pa", 2);

}

IceModelVec::Ptr PSB_deviatoric_stresses::compute_impl() const {

  IceModelVec2::Ptr result(new IceModelVec2(m_grid, "deviatoric_stresses", WITHOUT_GHOSTS, 1, 3));
  result->metadata(0) = m_vars[0];
  result->metadata(1) = m_vars[1];
  result->metadata(2) = m_vars[2];

  const IceModelVec2CellType &cell_type = *m_grid->variables().get_2d_cell_type("mask");
  const IceModelVec3         *enthalpy  = m_grid->variables().get_3d_scalar("enthalpy");
  const IceModelVec2S        *thickness = m_grid->variables().get_2d_scalar("land_ice_thickness");

  IceModelVec2S hardness(m_grid, "hardness", WITHOUT_GHOSTS);
  IceModelVec2V velocity(m_grid, "velocity", WITH_GHOSTS);

  averaged_hardness_vec(*model->shallow()->flow_law(), *thickness, *enthalpy,
                        hardness);

  // copy_from updates ghosts
  velocity.copy_from(*IceModelVec2V::ToVector(PSB_velbar(model).compute()));

  model->compute_2D_stresses(velocity, hardness, cell_type, *result);

  return result;
}

PSB_pressure::PSB_pressure(const StressBalance *m)
  : Diag<StressBalance>(m) {

  // set metadata:
  m_vars = {SpatialVariableMetadata(m_sys, "pressure", m_grid->z())};

  set_attrs("pressure in ice (hydrostatic)", "", "Pa", "Pa", 0);
}

IceModelVec::Ptr PSB_pressure::compute_impl() const {

  IceModelVec3::Ptr result(new IceModelVec3(m_grid, "pressure", WITHOUT_GHOSTS));
  result->metadata(0) = m_vars[0];

  const IceModelVec2S *thickness = m_grid->variables().get_2d_scalar("land_ice_thickness");

  IceModelVec::AccessList list{thickness, result.get()};

  const double rg = m_config->get_number("constants.ice.density") * m_config->get_number("constants.standard_gravity");

  ParallelSection loop(m_grid->com);
  try {
    for (Points p(*m_grid); p; p.next()) {
      const int i = p.i(), j = p.j();

      unsigned int ks = m_grid->kBelowHeight((*thickness)(i,j));
      double *P_out_ij = result->get_column(i,j);
      const double H = (*thickness)(i,j);
      // within the ice:
      for (unsigned int k = 0; k <= ks; ++k) {
        P_out_ij[k] = rg * (H - m_grid->z(k));  // FIXME: add atmospheric pressure?
      }
      // above the ice:
      for (unsigned int k = ks + 1; k < m_grid->Mz(); ++k) {
        P_out_ij[k] = 0.0;  // FIXME: use atmospheric pressure?
      }
    }
  } catch (...) {
    loop.failed();
  }
  loop.check();

  return result;
}


PSB_tauxz::PSB_tauxz(const StressBalance *m)
  : Diag<StressBalance>(m) {

  // set metadata:
  m_vars = {SpatialVariableMetadata(m_sys, "tauxz", m_grid->z())};

  set_attrs("shear stress xz component (in shallow ice approximation SIA)", "",
            "Pa", "Pa", 0);
}


/*!
 * The SIA-applicable shear stress component tauxz computed here is not used
 * by the model.  This implementation intentionally does not use the
 * eta-transformation or special cases at ice margins.
 * CODE DUPLICATION WITH PSB_tauyz
 */
IceModelVec::Ptr PSB_tauxz::compute_impl() const {

  IceModelVec3::Ptr result(new IceModelVec3(m_grid, "tauxz", WITHOUT_GHOSTS));
  result->metadata() = m_vars[0];

  const IceModelVec2S *thickness, *surface;

  thickness = m_grid->variables().get_2d_scalar("land_ice_thickness");
  surface   = m_grid->variables().get_2d_scalar("surface_altitude");

  IceModelVec::AccessList list{surface, thickness, result.get()};

  const double rg = m_config->get_number("constants.ice.density") * m_config->get_number("constants.standard_gravity");

  ParallelSection loop(m_grid->com);
  try {
    for (Points p(*m_grid); p; p.next()) {
      const int i = p.i(), j = p.j();

      unsigned int ks = m_grid->kBelowHeight((*thickness)(i,j));
      double *tauxz_out_ij = result->get_column(i, j);
      const double
        H    = (*thickness)(i,j),
        dhdx = surface->diff_x_p(i,j);

      // within the ice:
      for (unsigned int k = 0; k <= ks; ++k) {
        tauxz_out_ij[k] = - rg * (H - m_grid->z(k)) * dhdx;
      }
      // above the ice:
      for (unsigned int k = ks + 1; k < m_grid->Mz(); ++k) {
        tauxz_out_ij[k] = 0.0;
      }
    }
  } catch (...) {
    loop.failed();
  }
  loop.check();

  return result;
}


PSB_tauyz::PSB_tauyz(const StressBalance *m)
  : Diag<StressBalance>(m) {

  // set metadata:
  m_vars = {SpatialVariableMetadata(m_sys, "tauyz", m_grid->z())};

  set_attrs("shear stress yz component (in shallow ice approximation SIA)", "",
            "Pa", "Pa", 0);
}


/*!
 * The SIA-applicable shear stress component tauyz computed here is not used
 * by the model.  This implementation intentionally does not use the
 * eta-transformation or special cases at ice margins.
 * CODE DUPLICATION WITH PSB_tauxz
 */
IceModelVec::Ptr PSB_tauyz::compute_impl() const {

  IceModelVec3::Ptr result(new IceModelVec3(m_grid, "tauyz", WITHOUT_GHOSTS));
  result->metadata(0) = m_vars[0];

  const IceModelVec2S *thickness = m_grid->variables().get_2d_scalar("land_ice_thickness");
  const IceModelVec2S *surface   = m_grid->variables().get_2d_scalar("surface_altitude");

  IceModelVec::AccessList list{surface, thickness, result.get()};

  const double rg = m_config->get_number("constants.ice.density") * m_config->get_number("constants.standard_gravity");

  ParallelSection loop(m_grid->com);
  try {
    for (Points p(*m_grid); p; p.next()) {
      const int i = p.i(), j = p.j();

      unsigned int ks = m_grid->kBelowHeight((*thickness)(i,j));
      double *tauyz_out_ij = result->get_column(i, j);
      const double
        H    = (*thickness)(i,j),
        dhdy = surface->diff_y_p(i,j);

      // within the ice:
      for (unsigned int k = 0; k <= ks; ++k) {
        tauyz_out_ij[k] = - rg * (H - m_grid->z(k)) * dhdy;
      }
      // above the ice:
      for (unsigned int k = ks + 1; k < m_grid->Mz(); ++k) {
        tauyz_out_ij[k] = 0.0;
      }
    }
  } catch (...) {
    loop.failed();
  }
  loop.check();

  return result;
}

PSB_vonmises_stress::PSB_vonmises_stress(const StressBalance *m)
  : Diag<StressBalance>(m) {

  /* set metadata: */
  m_vars = {SpatialVariableMetadata(m_sys, "vonmises_stress")};

  set_attrs("tensile von Mises stress",
            "",                 // no standard name
            "Pascal", "Pascal", 0);
}

IceModelVec::Ptr PSB_vonmises_stress::compute_impl() const {

  using std::max;

  IceModelVec2S::Ptr result(new IceModelVec2S(m_grid, "vonmises_stress", WITHOUT_GHOSTS));
  result->metadata(0) = m_vars[0];

  IceModelVec2S &vonmises_stress = *result;

  IceModelVec2V::Ptr velbar = IceModelVec2V::ToVector(PSB_velbar(model).compute());
  IceModelVec2V &velocity = *velbar;

  IceModelVec2::Ptr eigen12 = IceModelVec2::To2D(PSB_strain_rates(model).compute());
  IceModelVec2 &strain_rates = *eigen12;

  const IceModelVec2S &ice_thickness = *m_grid->variables().get_2d_scalar("land_ice_thickness");
  const IceModelVec3 *enthalpy = m_grid->variables().get_3d_scalar("enthalpy");
  const IceModelVec2CellType &mask = *m_grid->variables().get_2d_cell_type("mask");

  const rheology::FlowLaw &flow_law = *model->shallow()->flow_law();

  const double *z = &m_grid->z()[0];
  const double ssa_n = flow_law.exponent();

  IceModelVec::AccessList list{&vonmises_stress, &velocity, &strain_rates, &ice_thickness,
      enthalpy, &mask};

  for (Points pt(*m_grid); pt; pt.next()) {
    const int i = pt.i(), j = pt.j();

    // Find partially filled or empty grid boxes on the icefree ocean, which
    // have floating ice neighbors after the mass continuity step
    if (mask.icy(i, j)) {

      const double       H = ice_thickness(i, j);
      const unsigned int k = m_grid->kBelowHeight(H);

      const double
        *enthalpy_column   = enthalpy->get_column(i, j),
        hardness           = averaged_hardness(flow_law, H, k, z, enthalpy_column),
        eigen1             = strain_rates(i, j, 0),
        eigen2             = strain_rates(i, j, 1);

      // [\ref Morlighem2016] equation 6
      const double effective_tensile_strain_rate = sqrt(0.5 * (PetscSqr(max(0.0, eigen1)) +
                                                               PetscSqr(max(0.0, eigen2))));
      // [\ref Morlighem2016] equation 7
      vonmises_stress(i, j) = sqrt(3.0) * hardness * pow(effective_tensile_strain_rate,
                                                         1.0 / ssa_n);

    } else { // end of "if (mask.icy(i, j))"
      vonmises_stress(i, j) = 0.0;
    }
  }   // end of loop over grid points

  return result;
}

} // end of namespace stressbalance
} // end of namespace pism<|MERGE_RESOLUTION|>--- conflicted
+++ resolved
@@ -445,17 +445,11 @@
 
   IceModelVec::AccessList list{&thickness, &lake_level, &mask, bed, &u3, &v3, &w3, uplift, result3.get()};
 
-<<<<<<< HEAD
-  const double ice_density = m_config->get_double("constants.ice.density"),
-    sea_water_density = m_config->get_double("constants.sea_water.density"),
-    fresh_water_density = m_config->get_double("constants.fresh_water.density"),
+  const double ice_density = m_config->get_number("constants.ice.density"),
+    sea_water_density = m_config->get_number("constants.sea_water.density"),
+    fresh_water_density = m_config->get_number("constants.fresh_water.density"),
     R_ocean = ice_density / sea_water_density,
     R_lake  = ice_density / fresh_water_density;
-=======
-  const double ice_density = m_config->get_number("constants.ice.density"),
-    sea_water_density = m_config->get_number("constants.sea_water.density"),
-    R = ice_density / sea_water_density;
->>>>>>> ecd6e36f
 
   ParallelSection loop(m_grid->com);
   try {
