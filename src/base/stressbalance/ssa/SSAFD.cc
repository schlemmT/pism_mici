// Copyright (C) 2004--2016 Constantine Khroulev, Ed Bueler and Jed Brown
//
// This file is part of PISM.
//
// PISM is free software; you can redistribute it and/or modify it under the
// terms of the GNU General Public License as published by the Free Software
// Foundation; either version 3 of the License, or (at your option) any later
// version.
//
// PISM is distributed in the hope that it will be useful, but WITHOUT ANY
// WARRANTY; without even the implied warranty of MERCHANTABILITY or FITNESS
// FOR A PARTICULAR PURPOSE.  See the GNU General Public License for more
// details.
//
// You should have received a copy of the GNU General Public License
// along with PISM; if not, write to the Free Software
// Foundation, Inc., 51 Franklin St, Fifth Floor, Boston, MA  02110-1301  USA

#include <cassert>
#include <stdexcept>

#include "SSAFD.hh"
#include "SSAFD_diagnostics.hh"
#include "base/util/Mask.hh"
#include "base/basalstrength/basal_resistance.hh"
#include "base/util/pism_options.hh"
#include "base/rheology/FlowLaw.hh"
#include "base/util/PISMVars.hh"
#include "base/util/IceGrid.hh"
#include "base/util/PISMTime.hh"

namespace pism {
namespace stressbalance {

using namespace pism::mask;

SSAFD::KSPFailure::KSPFailure(const char* reason)
  : RuntimeError(std::string("SSAFD KSP (linear solver) failed: ") + reason){
  // empty
}

SSAFD::PicardFailure::PicardFailure(const std::string &message)
  : RuntimeError("SSAFD Picard iterations failed: " + message) {
  // empty
}

SSA* SSAFDFactory(IceGrid::ConstPtr g, EnthalpyConverter::Ptr ec) {
  return new SSAFD(g, ec);
}

/*!
Because the FD implementation of the SSA uses Picard iteration, a PETSc KSP
and Mat are used directly.  In particular we set up \f$A\f$
(Mat m_A) and a \f$b\f$ (= Vec m_b) and iteratively solve
linear systems
  \f[ A x = b \f]
where \f$x\f$ (= Vec SSAX).  A PETSc SNES object is never created.
 */
SSAFD::SSAFD(IceGrid::ConstPtr g, EnthalpyConverter::Ptr e)
  : SSA(g, e) {
  m_b.create(m_grid, "right_hand_side", WITHOUT_GHOSTS);

  m_velocity_old.create(m_grid, "velocity_old", WITH_GHOSTS);
  m_velocity_old.set_attrs("internal",
                           "old SSA velocity field; used for re-trying with a different epsilon",
                           "m s-1", "");

  const double power = 1.0 / m_flow_law->exponent();
  char unitstr[TEMPORARY_STRING_LENGTH];
  snprintf(unitstr, sizeof(unitstr), "Pa s%f", power);
  hardness.create(m_grid, "hardness", WITHOUT_GHOSTS);
  hardness.set_attrs("diagnostic",
                     "vertically-averaged ice hardness",
                     unitstr, "");

  nuH.create(m_grid, "nuH", WITH_GHOSTS);
  nuH.set_attrs("internal",
                "ice thickness times effective viscosity",
                "Pa s m", "");

  nuH_old.create(m_grid, "nuH_old", WITH_GHOSTS);
  nuH_old.set_attrs("internal",
                    "ice thickness times effective viscosity (before an update)",
                    "Pa s m", "");

  m_work.create(m_grid, "m_work", WITH_GHOSTS,
                2, /* stencil width */
                6  /* dof */);
  m_work.set_attrs("internal",
                   "temporary storage used to compute nuH",
                   "", "");

  m_scaling = 1.0e9;  // comparable to typical beta for an ice stream;

  // The nuH viewer:
  view_nuh = false;
  nuh_viewer_size = 300;

  dump_system_matlab = false;

  fracture_density = NULL;
  m_melange_back_pressure = NULL;

  // PETSc objects and settings
  {
    PetscErrorCode ierr;
#if PETSC_VERSION_LT(3,5,0)
    ierr = DMCreateMatrix(*m_da, MATAIJ, m_A.rawptr());
    PISM_CHK(ierr, "DMCreateMatrix");
#else
    ierr = DMSetMatType(*m_da, MATAIJ);
    PISM_CHK(ierr, "DMSetMatType");

    ierr = DMCreateMatrix(*m_da, m_A.rawptr());
    PISM_CHK(ierr, "DMCreateMatrix");
#endif

    ierr = KSPCreate(m_grid->com, m_KSP.rawptr());
    PISM_CHK(ierr, "KSPCreate");

    ierr = KSPSetOptionsPrefix(m_KSP, "ssafd_");
    PISM_CHK(ierr, "KSPSetOptionsPrefix");

    // Use non-zero initial guess (i.e. SSA velocities from the last
    // solve() call).
    ierr = KSPSetInitialGuessNonzero(m_KSP, PETSC_TRUE);
    PISM_CHK(ierr, "KSPSetInitialGuessNonzero");
  }
}

SSAFD::~SSAFD() {
  // empty
}

//! @note Uses `PetscErrorCode` *intentionally*.
void SSAFD::pc_setup_bjacobi() {
  PetscErrorCode ierr;
  PC pc;

  ierr = KSPSetType(m_KSP, KSPGMRES);
  PISM_CHK(ierr, "KSPSetType");
#if PETSC_VERSION_LT(3,5,0)
  ierr = KSPSetOperators(m_KSP, m_A, m_A, SAME_NONZERO_PATTERN);
  PISM_CHK(ierr, "KSPSetOperators");
#else
  ierr = KSPSetOperators(m_KSP, m_A, m_A);
  PISM_CHK(ierr, "KSPSetOperators");
#endif

  // Get the PC from the KSP solver:
  ierr = KSPGetPC(m_KSP, &pc);
  PISM_CHK(ierr, "KSPGetPC");

  // Set the PC type:
  ierr = PCSetType(pc, PCBJACOBI);
  PISM_CHK(ierr, "PCSetType");

  // Process options:
  ierr = KSPSetFromOptions(m_KSP);
  PISM_CHK(ierr, "KSPSetFromOptions");
}

//! @note Uses `PetscErrorCode` *intentionally*.
void SSAFD::pc_setup_asm() {
  PetscErrorCode ierr;
  PC pc, sub_pc;

  // Set parameters equivalent to
  // -ksp_type gmres -ksp_norm_type unpreconditioned -ksp_pc_side right -pc_type asm -sub_pc_type lu

  ierr = KSPSetType(m_KSP, KSPGMRES);
  PISM_CHK(ierr, "KSPSetType");
#if PETSC_VERSION_LT(3,5,0)
  ierr = KSPSetOperators(m_KSP, m_A, m_A, SAME_NONZERO_PATTERN);
  PISM_CHK(ierr, "KSPSetOperators");
#else
  ierr = KSPSetOperators(m_KSP, m_A, m_A);
  PISM_CHK(ierr, "KSPSetOperators");
#endif

  // Switch to using the "unpreconditioned" norm.
  ierr = KSPSetNormType(m_KSP, KSP_NORM_UNPRECONDITIONED);
  PISM_CHK(ierr, "KSPSetNormType");

  // Switch to "right" preconditioning.
  ierr = KSPSetPCSide(m_KSP, PC_RIGHT);
  PISM_CHK(ierr, "KSPSetPCSide");

  // Get the PC from the KSP solver:
  ierr = KSPGetPC(m_KSP, &pc);
  PISM_CHK(ierr, "KSPGetPC");

  // Set the PC type:
  ierr = PCSetType(pc, PCASM);
  PISM_CHK(ierr, "PCSetType");

  // Set the sub-KSP object to "preonly"
  KSP *sub_ksp;
  ierr = PCSetUp(pc);
  PISM_CHK(ierr, "PCSetUp");

  ierr = PCASMGetSubKSP(pc, NULL, NULL, &sub_ksp);
  PISM_CHK(ierr, "PCASMGetSubKSP");

  ierr = KSPSetType(*sub_ksp, KSPPREONLY);
  PISM_CHK(ierr, "KSPSetType");

  // Set the PC of the sub-KSP to "LU".
  ierr = KSPGetPC(*sub_ksp, &sub_pc);
  PISM_CHK(ierr, "KSPGetPC");

  ierr = PCSetType(sub_pc, PCLU);
  PISM_CHK(ierr, "PCSetType");

  // Let the user override all this:
  // Process options:
  ierr = KSPSetFromOptions(m_KSP);
  PISM_CHK(ierr, "KSPSetFromOptions");
}

void SSAFD::init_impl() {
  SSA::init_impl();

  // The FD solver does not support direct specification of a driving stress;
  // a surface elevation must be explicitly given.
  if (m_surface == NULL) {
    throw RuntimeError("The finite difference SSA solver requires a surface elevation.\n"
                       "An explicit driving stress was specified instead and cannot be used.");
  }

  m_log->message(2, 
             "  [using the KSP-based finite difference implementation]\n");

  // options
  options::Integer viewer_size("-ssa_nuh_viewer_size", "nuH viewer size",
                               nuh_viewer_size);
  nuh_viewer_size = viewer_size;
  view_nuh = options::Bool("-ssa_view_nuh", "Enable the SSAFD nuH runtime viewer");

  if (m_config->get_boolean("calving_front_stress_boundary_condition")) {
    m_log->message(2, 
               "  using PISM-PIK calving-front stress boundary condition ...\n");
  }

  // option to save linear system in Matlab-readable ASCII format at end of each
  // numerical solution of SSA equations; can be given with or without filename prefix
  // (i.e. "-ssa_matlab " or "-ssa_matlab foo" are both legal; in former case get
  // "pism_SSA_[year].m" if "pism_SSA" is default prefix, and in latter case get "foo_[year].m")
  dump_system_matlab = options::Bool("-ssafd_matlab",
                                     "Save linear system in Matlab-readable ASCII format");

  m_default_pc_failure_count     = 0;
  m_default_pc_failure_max_count = 5;

  if (m_config->get_boolean("do_fracture_density")) {
    fracture_density = m_grid->variables().get_2d_scalar("fracture_density");
  }
}

void SSAFD::update(bool fast, const IceModelVec2S& melange_back_pressure) {
  m_melange_back_pressure = &melange_back_pressure;

  SSA::update(fast, melange_back_pressure);
}

//! \brief Computes the right-hand side ("rhs") of the linear problem for the
//! Picard iteration and finite-difference implementation of the SSA equations.
/*!
The right side of the SSA equations is just the driving stress term
   \f[ - \rho g H \nabla h. \f]
The basal stress is put on the left side of the system.  This method builds the
discrete approximation of the right side.  For more about the discretization
of the SSA equations, see comments for assemble_matrix().

The values of the driving stress on the i,j grid come from a call to
compute_driving_stress().

In the case of Dirichlet boundary conditions, the entries on the right-hand side
come from known velocity values.  The fields m_bc_values and m_bc_mask are used for
this.
 */
void SSAFD::assemble_rhs() {
  const double dx = m_grid->dx(), dy = m_grid->dy();

  const double ice_free_default_velocity = 0.0;

  const double standard_gravity = m_config->get_double("standard_gravity"),
    rho_ocean = m_config->get_double("sea_water_density"),
    rho_ice = m_config->get_double("ice_density");
  const bool use_cfbc = m_config->get_boolean("calving_front_stress_boundary_condition");
  const bool is_dry_simulation = m_config->get_boolean("is_dry_simulation");

  // FIXME: bedrock_boundary is a misleading name
  bool bedrock_boundary = m_config->get_boolean("ssa_dirichlet_bc");

  m_b.set(0.0);

  // get driving stress components
  compute_driving_stress(m_taud);

  IceModelVec::AccessList list;
  list.add(m_taud);
  list.add(m_b);

  if (m_bc_values && m_bc_mask) {
    list.add(*m_bc_values);
    list.add(*m_bc_mask);
  }

  if (use_cfbc) {
    list.add(*m_thickness);
    list.add(*m_bed);
    list.add(*m_mask);
  }

  if (use_cfbc && m_melange_back_pressure != NULL) {
    list.add(*m_melange_back_pressure);
  }

  for (Points p(*m_grid); p; p.next()) {
    const int i = p.i(), j = p.j();

    if (m_bc_values != NULL &&
        m_bc_mask->as_int(i, j) == 1) {
      m_b(i, j).u = m_scaling * (*m_bc_values)(i, j).u;
      m_b(i, j).v = m_scaling * (*m_bc_values)(i, j).v;
      continue;
    }

    if (use_cfbc) {
      double H_ij = (*m_thickness)(i,j);
      int M_ij = m_mask->as_int(i,j),
        M_e = m_mask->as_int(i + 1,j),
        M_w = m_mask->as_int(i - 1,j),
        M_n = m_mask->as_int(i,j + 1),
        M_s = m_mask->as_int(i,j - 1);

      // Note: this sets velocities at both ice-free ocean and ice-free
      // bedrock to zero. This means that we need to set boundary conditions
      // at both ice/ice-free-ocean and ice/ice-free-bedrock interfaces below
      // to be consistent.
      if (ice_free(M_ij)) {
        m_b(i, j).u = m_scaling * ice_free_default_velocity;
        m_b(i, j).v = m_scaling * ice_free_default_velocity;
        continue;
      }

      if (is_marginal(i, j, bedrock_boundary)) {
        int aMM = 1, aPP = 1, bMM = 1, bPP = 1;
        // direct neighbors
        if (bedrock_boundary) {
          if (ice_free_ocean(M_e))
            aPP = 0;
          if (ice_free_ocean(M_w))
            aMM = 0;
          if (ice_free_ocean(M_n))
            bPP = 0;
          if (ice_free_ocean(M_s))
            bMM = 0;
        } else {
          if (ice_free(M_e))
            aPP = 0;
          if (ice_free(M_w))
            aMM = 0;
          if (ice_free(M_n))
            bPP = 0;
          if (ice_free(M_s))
            bMM = 0;
        }

<<<<<<< HEAD
        double ocean_pressure = ocean_pressure_difference(ocean(M_ij), H_ij, (*m_bed)(i,j), sea_level,
                                                          rho_ice, rho_ocean, standard_gravity);
=======
        const double H_ij2 = H_ij*H_ij,
          b     = (*m_bed)(i,j),
          rho_g = rho_ice * standard_gravity;

        double ocean_pressure;
        // this is not really the ocean_pressure, but the difference
        // between ocean_pressure and isotrop.normal stresses
        // (=pressure) from within the ice

        if (ocean(M_ij)) {
          // floating shelf
          ocean_pressure = 0.5 * rho_g * (1.0 - (rho_ice / rho_ocean)) * H_ij2;
        } else {
          // grounded terminus
          if (b >= sea_level or is_dry_simulation) {
            ocean_pressure = 0.5 * rho_g * H_ij2;
          } else {
            ocean_pressure = 0.5 * rho_g * (H_ij2 - (rho_ocean / rho_ice) * pow(sea_level - b, 2.0));
          }
        }
>>>>>>> 2e8148bb

        if (m_melange_back_pressure != NULL) {
          double lambda = (*m_melange_back_pressure)(i, j);

          // adjust the "pressure imbalance term" using the provided
          // "melange back pressure fraction".
          ocean_pressure *= (1.0 - lambda);
        }

        // Note that if the current cell is "marginal" but not a CFBC
        // location, the following two lines are equaivalent to the "usual
        // case" below.
        m_b(i, j).u = m_taud(i,j).u + (aMM - aPP) * ocean_pressure / dx;
        m_b(i, j).v = m_taud(i,j).v + (bMM - bPP) * ocean_pressure / dy;

        continue;
      } // end of "if (is_marginal(i, j))"

        // If we reached this point, then CFBC are enabled, but we are in the
        // interior of a sheet or shelf. See "usual case" below.

    }   // end of "if (use_cfbc)"

    // usual case: use already computed driving stress
    m_b(i, j).u = m_taud(i, j).u;
    m_b(i, j).v = m_taud(i, j).v;
  }
}


//! \brief Assemble the left-hand side matrix for the KSP-based, Picard iteration,
//! and finite difference implementation of the SSA equations.
/*!
Recall the SSA equations are
\f{align*}
 - 2 \left[\nu H \left(2 u_x + v_y\right)\right]_x
        - \left[\nu H \left(u_y + v_x\right)\right]_y
        - \tau_{(b)1}  &= - \rho g H h_x, \\
   - \left[\nu H \left(u_y + v_x\right)\right]_x
        - 2 \left[\nu H \left(u_x + 2 v_y\right)\right]_y
        - \tau_{(b)2}  &= - \rho g H h_y,
\f}
where \f$u\f$ is the \f$x\f$-component of the velocity and \f$v\f$ is the
\f$y\f$-component of the velocity.

The coefficient \f$\nu\f$ is the vertically-averaged effective viscosity.
(The product \f$\nu H\f$ is computed by compute_nuH_staggered().)
The Picard iteration idea is that, to solve the nonlinear equations in which
the effective viscosity depends on the velocity, we freeze the effective
viscosity using its value at the current estimate of the velocity and we solve
the linear equations which come from this viscosity.  In abstract symbols, the
Picard iteration replaces the above nonlinear SSA equations by a sequence of
linear problems

\f[ A(U^{(k)}) U^{(k+1)} = b \f]

where \f$A(U)\f$ is the matrix from discretizing the SSA equations supposing
the viscosity is a function of known velocities \f$U\f$, and where \f$U^{(k)}\f$
denotes the \f$k\f$th iterate in the process.  The current method assembles \f$A(U)\f$.

For ice shelves \f$\tau_{(b)i} = 0\f$ [\ref MacAyealetal].
For ice streams with a basal till modelled as a plastic material,
\f$\tau_{(b)i} = - \tau_c u_i/|\mathbf{u}|\f$ where
\f$\mathbf{u} = (u,v)\f$, \f$|\mathbf{u}| = \left(u^2 + v^2\right)^{1/2}\f$,
where \f$\tau_c(t,x,y)\f$ is the yield stress of the till [\ref SchoofStream].
More generally, ice streams can be modeled with a pseudo-plastic basal till;
see IceModel::initBasalTillModel() and IceModel::updateYieldStressUsingBasalWater()
and reference [\ref BKAJS].  The pseudo-plastic till model includes all power law
sliding relations and the linearly-viscous model for sliding,
\f$\tau_{(b)i} = - \beta u_i\f$ where \f$\beta\f$ is the basal drag
(friction) parameter [\ref MacAyeal].  In any case, PISM assumes that the basal shear
stress can be factored this way, *even if the coefficient depends on the
velocity*, \f$\beta(u,v)\f$.  Such factoring is possible even in the case of
(regularized) plastic till.  This scalar coefficient \f$\beta\f$ is what is
returned by IceBasalResistancePlasticLaw::drag().

Note that the basal shear stress appears on the \em left side of the
linear system we actually solve. We believe this is crucial, because
of its effect on the spectrum of the linear approximations of each
stage. The effect on spectrum is clearest in the linearly-viscous till
case but there seems to be an analogous effect in the plastic till case.

This method assembles the matrix for the left side of the above SSA equations.
The numerical method is finite difference.  Suppose we use difference notation
\f$\delta_{+x}f^{i,j} = f^{i+1,j}-f^{i,j}\f$,
\f$\delta_{-x}f^{i,j} = f^{i,j}-f^{i-1,j}\f$, and
\f$\Delta_{x}f^{i,j} = f^{i+1,j}-f^{i-1,j}\f$, and corresponding notation for
\f$y\f$ differences, and that we write \f$N = \nu H\f$ then the first of the
two "concrete" SSA equations above has this discretization:
\f{align*}
- &2 \frac{N^{i+\frac{1}{2},j}}{\Delta x} \left[2\frac{\delta_{+x}u^{i,j}}{\Delta x} + \frac{\Delta_{y} v^{i+1,j} + \Delta_{y} v^{i,j}}{4 \Delta y}\right] + 2 \frac{N^{i-\frac{1}{2},j}}{\Delta x} \left[2\frac{\delta_{-x}u^{i,j}}{\Delta x} + \frac{\Delta_y v^{i,j} + \Delta_y v^{i-1,j}}{4 \Delta y}\right] \\
&\qquad- \frac{N^{i,j+\frac{1}{2}}}{\Delta y} \left[\frac{\delta_{+y} u^{i,j}}{\Delta y} + \frac{\Delta_x v^{i,j+1} + \Delta_x v^{i,j}}{4 \Delta x}\right] + \frac{N^{i,j-\frac{1}{2}}}{\Delta y} \left[\frac{\delta_{-y}u^{i,j}}{\Delta y} + \frac{\Delta_x v^{i,j} + \Delta_x v^{i,j-1}}{4 \Delta x}\right] - \tau_{(b)1}^{i,j} = - \rho g H^{i,j} \frac{\Delta_x h^{i,j}}{2\Delta x}.
\f}
As a picture, see Figure \ref ssastencil.

\image html ssastencil.png "\b ssastencil:  Stencil for our finite difference discretization of the first of the two scalar SSA equations.  Triangles show staggered grid points where N = nu * H is evaluated.  Circles and squares show where u and v are approximated, respectively."
\anchor ssastencil

It follows immediately that the matrix we assemble in the current method has
13 nonzeros entries per row because, for this first SSA equation, there are 5
grid values of \f$u\f$ and 8 grid values of \f$v\f$ used in this scheme.  For
the second equation we also have 13 nonzeros per row.

FIXME:  document use of DAGetMatrix and MatStencil and MatSetValuesStencil

*/
void SSAFD::assemble_matrix(bool include_basal_shear, Mat A) {
  PetscErrorCode  ierr;

  const double   dx=m_grid->dx(), dy=m_grid->dy();
  const double   beta_ice_free_bedrock = m_config->get_double("beta_ice_free_bedrock");
  const bool use_cfbc = m_config->get_boolean("calving_front_stress_boundary_condition");

  // FIXME: bedrock_boundary is a misleading name
  const bool bedrock_boundary = m_config->get_boolean("ssa_dirichlet_bc");

  // shortcut:
  IceModelVec2V &vel = m_velocity;

  ierr = MatZeroEntries(A);
  PISM_CHK(ierr, "MatZeroEntries");

  IceModelVec::AccessList list;
  list.add(nuH);
  list.add(*m_tauc);
  list.add(vel);
  list.add(*m_mask);

  if (m_bc_values && m_bc_mask) {
    list.add(*m_bc_mask);
  }

  const bool sub_gl = m_config->get_boolean("sub_groundingline");
  if (sub_gl) {
    list.add(*m_gl_mask);
  }

  // handles friction of the ice cell along ice-free bedrock margins when bedrock higher than ice surface (in simplified setups)
  bool nu_bedrock_set=m_config->get_boolean("nu_bedrock_set");
  if (nu_bedrock_set) {
    list.add(*m_thickness);
    list.add(*m_bed);
    list.add(*m_surface);
  }
  double nu_bedrock=m_config->get_double("nu_bedrock");
  double HminFrozen=0.0;

  /* matrix assembly loop */
  ParallelSection loop(m_grid->com);
  try {
    for (Points p(*m_grid); p; p.next()) {
      const int i = p.i(), j = p.j();

      // Handle the easy case: provided Dirichlet boundary conditions
      if (m_bc_values && m_bc_mask && m_bc_mask->as_int(i,j) == 1) {
        // set diagonal entry to one (scaled); RHS entry will be known velocity;
        set_diagonal_matrix_entry(A, i, j, m_scaling);
        continue;
      }

      /* Provide shorthand for the following staggered coefficients  nu H:
       *      c_n
       *  c_w     c_e
       *      c_s
       */
      // const
      double c_w = nuH(i-1,j,0);
      double c_e = nuH(i,j,0);
      double c_s = nuH(i,j-1,1);
      double c_n = nuH(i,j,1);

      if (nu_bedrock_set) {
        // if option is set, the viscosity at ice-bedrock boundary layer will
        // be prescribed and is a temperature-independent free (user determined) parameter

        // direct neighbors
        int  M_e = m_mask->as_int(i + 1,j),
          M_w = m_mask->as_int(i - 1,j),
          M_n = m_mask->as_int(i,j + 1),
          M_s = m_mask->as_int(i,j - 1);

        if ((*m_thickness)(i,j) > HminFrozen) {
          if ((*m_bed)(i-1,j) > (*m_surface)(i,j) && ice_free_land(M_w)) {
            c_w = nu_bedrock * 0.5 * ((*m_thickness)(i,j)+(*m_thickness)(i-1,j));
          }
          if ((*m_bed)(i+1,j) > (*m_surface)(i,j) && ice_free_land(M_e)) {
            c_e = nu_bedrock * 0.5 * ((*m_thickness)(i,j)+(*m_thickness)(i+1,j));
          }
          if ((*m_bed)(i,j+1) > (*m_surface)(i,j) && ice_free_land(M_n)) {
            c_n = nu_bedrock * 0.5 * ((*m_thickness)(i,j)+(*m_thickness)(i,j+1));
          }
          if ((*m_bed)(i,j-1) > (*m_surface)(i,j) && ice_free_land(M_s)) {
            c_s = nu_bedrock * 0.5 * ((*m_thickness)(i,j)+(*m_thickness)(i+1,j));
          }
        }
      }

      // We use DAGetMatrix to obtain the SSA matrix, which means that all 18
      // non-zeros get allocated, even though we use only 13 (or 14). The
      // remaining 5 (or 4) coefficients are zeros, but we set them anyway,
      // because this makes the code easier to understand.
      const int sten = 18;
      MatStencil row, col[sten];

      int aMn = 1, aPn = 1, aMM = 1, aPP = 1, aMs = 1, aPs = 1;
      int bPw = 1, bPP = 1, bPe = 1, bMw = 1, bMM = 1, bMe = 1;

      int M_ij = m_mask->as_int(i,j);

      if (use_cfbc) {
        int
          // direct neighbors
          M_e = m_mask->as_int(i + 1,j),
          M_w = m_mask->as_int(i - 1,j),
          M_n = m_mask->as_int(i,j + 1),
          M_s = m_mask->as_int(i,j - 1),
          // "diagonal" neighbors
          M_ne = m_mask->as_int(i + 1,j + 1),
          M_se = m_mask->as_int(i + 1,j - 1),
          M_nw = m_mask->as_int(i - 1,j + 1),
          M_sw = m_mask->as_int(i - 1,j - 1);

        // Note: this sets velocities at both ice-free ocean and ice-free
        // bedrock to zero. This means that we need to set boundary conditions
        // at both ice/ice-free-ocean and ice/ice-free-bedrock interfaces below
        // to be consistent.
        if (ice_free(M_ij)) {
          set_diagonal_matrix_entry(A, i, j, m_scaling);
          continue;
        }

        if (is_marginal(i, j, bedrock_boundary)) {
          // If at least one of the following four conditions is "true", we're
          // at a CFBC location.
          if (bedrock_boundary) {

            if (ice_free_ocean(M_e))
              aPP = 0;
            if (ice_free_ocean(M_w))
              aMM = 0;
            if (ice_free_ocean(M_n))
              bPP = 0;
            if (ice_free_ocean(M_s))
              bMM = 0;

            // decide whether to use centered or one-sided differences
            if (ice_free_ocean(M_n) || ice_free_ocean(M_ne))
              aPn = 0;
            if (ice_free_ocean(M_e) || ice_free_ocean(M_ne))
              bPe = 0;
            if (ice_free_ocean(M_e) || ice_free_ocean(M_se))
              bMe = 0;
            if (ice_free_ocean(M_s) || ice_free_ocean(M_se))
              aPs = 0;
            if (ice_free_ocean(M_s) || ice_free_ocean(M_sw))
              aMs = 0;
            if (ice_free_ocean(M_w) || ice_free_ocean(M_sw))
              bMw = 0;
            if (ice_free_ocean(M_w) || ice_free_ocean(M_nw))
              bPw = 0;
            if (ice_free_ocean(M_n) || ice_free_ocean(M_nw))
              aMn = 0;

          } else {                // if (not bedrock_boundary)

            if (ice_free(M_e))
              aPP = 0;
            if (ice_free(M_w))
              aMM = 0;
            if (ice_free(M_n))
              bPP = 0;
            if (ice_free(M_s))
              bMM = 0;

            // decide whether to use centered or one-sided differences
            if (ice_free(M_n) || ice_free(M_ne))
              aPn = 0;
            if (ice_free(M_e) || ice_free(M_ne))
              bPe = 0;
            if (ice_free(M_e) || ice_free(M_se))
              bMe = 0;
            if (ice_free(M_s) || ice_free(M_se))
              aPs = 0;
            if (ice_free(M_s) || ice_free(M_sw))
              aMs = 0;
            if (ice_free(M_w) || ice_free(M_sw))
              bMw = 0;
            if (ice_free(M_w) || ice_free(M_nw))
              bPw = 0;
            if (ice_free(M_n) || ice_free(M_nw))
              aMn = 0;

          } // end of the else clause following "if (bedrock_boundary)"
        }   // end of "if (is_marginal(i, j, bedrock_boundary))"
      }     // end of "if (use_cfbc)"

      /* begin Maxima-generated code */
      const double dx2 = dx*dx, dy2 = dy*dy, d4 = 4*dx*dy, d2 = 2*dx*dy;

      /* Coefficients of the discretization of the first equation; u first, then v. */
      double eq1[] = {
        0,  -c_n*bPP/dy2,  0,
        -4*c_w*aMM/dx2,  (c_n*bPP+c_s*bMM)/dy2+(4*c_e*aPP+4*c_w*aMM)/dx2,  -4*c_e*aPP/dx2,
        0,  -c_s*bMM/dy2,  0,
        c_w*aMM*bPw/d2+c_n*aMn*bPP/d4,  (c_n*aPn*bPP-c_n*aMn*bPP)/d4+(c_w*aMM*bPP-c_e*aPP*bPP)/d2,  -c_e*aPP*bPe/d2-c_n*aPn*bPP/d4,
        (c_w*aMM*bMw-c_w*aMM*bPw)/d2+(c_n*aMM*bPP-c_s*aMM*bMM)/d4,  (c_n*aPP*bPP-c_n*aMM*bPP-c_s*aPP*bMM+c_s*aMM*bMM)/d4+(c_e*aPP*bPP-c_w*aMM*bPP-c_e*aPP*bMM+c_w*aMM*bMM)/d2,  (c_e*aPP*bPe-c_e*aPP*bMe)/d2+(c_s*aPP*bMM-c_n*aPP*bPP)/d4,
        -c_w*aMM*bMw/d2-c_s*aMs*bMM/d4,  (c_s*aMs*bMM-c_s*aPs*bMM)/d4+(c_e*aPP*bMM-c_w*aMM*bMM)/d2,  c_e*aPP*bMe/d2+c_s*aPs*bMM/d4,
      };

      /* Coefficients of the discretization of the second equation; u first, then v. */
      double eq2[] = {
        c_w*aMM*bPw/d4+c_n*aMn*bPP/d2,  (c_n*aPn*bPP-c_n*aMn*bPP)/d2+(c_w*aMM*bPP-c_e*aPP*bPP)/d4,  -c_e*aPP*bPe/d4-c_n*aPn*bPP/d2,
        (c_w*aMM*bMw-c_w*aMM*bPw)/d4+(c_n*aMM*bPP-c_s*aMM*bMM)/d2,  (c_n*aPP*bPP-c_n*aMM*bPP-c_s*aPP*bMM+c_s*aMM*bMM)/d2+(c_e*aPP*bPP-c_w*aMM*bPP-c_e*aPP*bMM+c_w*aMM*bMM)/d4,  (c_e*aPP*bPe-c_e*aPP*bMe)/d4+(c_s*aPP*bMM-c_n*aPP*bPP)/d2,
        -c_w*aMM*bMw/d4-c_s*aMs*bMM/d2,  (c_s*aMs*bMM-c_s*aPs*bMM)/d2+(c_e*aPP*bMM-c_w*aMM*bMM)/d4,  c_e*aPP*bMe/d4+c_s*aPs*bMM/d2,
        0,  -4*c_n*bPP/dy2,  0,
        -c_w*aMM/dx2,  (4*c_n*bPP+4*c_s*bMM)/dy2+(c_e*aPP+c_w*aMM)/dx2,  -c_e*aPP/dx2,
        0,  -4*c_s*bMM/dy2,  0,
      };

      /* i indices */
      const int I[] = {
        i-1,  i,  i+1,
        i-1,  i,  i+1,
        i-1,  i,  i+1,
        i-1,  i,  i+1,
        i-1,  i,  i+1,
        i-1,  i,  i+1,
      };

      /* j indices */
      const int J[] = {
        j+1,  j+1,  j+1,
        j,  j,  j,
        j-1,  j-1,  j-1,
        j+1,  j+1,  j+1,
        j,  j,  j,
        j-1,  j-1,  j-1,
      };

      /* component indices */
      const int C[] = {
        0,  0,  0,
        0,  0,  0,
        0,  0,  0,
        1,  1,  1,
        1,  1,  1,
        1,  1,  1,
      };
      /* end Maxima-generated code */

      /* Dragging ice experiences friction at the bed determined by the
       *    IceBasalResistancePlasticLaw::drag() methods.  These may be a plastic,
       *    pseudo-plastic, or linear friction law.  Dragging is done implicitly
       *    (i.e. on left side of SSA eqns).  */
      double beta = 0.0;
      if (include_basal_shear) {
        if (grounded_ice(M_ij)) {
          beta = basal_sliding_law->drag((*m_tauc)(i,j), vel(i,j).u, vel(i,j).v);
        } else if (ice_free_land(M_ij)) {
          // apply drag even in this case, to help with margins; note ice free
          // areas already have a strength extension
          beta = beta_ice_free_bedrock;
        }
        if (sub_gl) {
          // reduce the basal drag at grid cells that are partially grounded:
          if (icy(M_ij)) {
            beta = (*m_gl_mask)(i,j) * basal_sliding_law->drag((*m_tauc)(i,j), vel(i,j).u, vel(i,j).v);
          }
        }
      }

      // add beta to diagonal entries
      eq1[4]  += beta;
      eq2[13] += beta;

      // check diagonal entries:
      const double eps = 1e-16;
      if (fabs(eq1[4]) < eps) {
        throw RuntimeError::formatted("first  (X) equation in the SSAFD system:"
                                      " zero diagonal entry at a regular (not Dirichlet B.C.)"
                                      " location: i = %d, j = %d\n", i, j);
      }
      if (fabs(eq2[13]) < eps) {
        throw RuntimeError::formatted("second (Y) equation in the SSAFD system:"
                                      " zero diagonal entry at a regular (not Dirichlet B.C.)"
                                      " location: i = %d, j = %d\n", i, j);
      }

      row.i = i;
      row.j = j;
      for (int m = 0; m < sten; m++) {
        col[m].i = I[m];
        col[m].j = J[m];
        col[m].c = C[m];
      }

      // set coefficients of the first equation:
      row.c = 0;
      ierr = MatSetValuesStencil(A, 1, &row, sten, col, eq1, INSERT_VALUES);
      PISM_CHK(ierr, "MatSetValuesStencil");

      // set coefficients of the second equation:
      row.c = 1;
      ierr = MatSetValuesStencil(A, 1, &row, sten, col, eq2, INSERT_VALUES);
      PISM_CHK(ierr, "MatSetValuesStencil");
    } // i,j-loop
  } catch (...) {
    loop.failed();
  }
  loop.check();

  ierr = MatAssemblyBegin(A, MAT_FINAL_ASSEMBLY);
  PISM_CHK(ierr, "MatAssemblyBegin");

  ierr = MatAssemblyEnd(A, MAT_FINAL_ASSEMBLY);
  PISM_CHK(ierr, "MatAssemblyEnd");
#if (PISM_DEBUG==1)
  ierr = MatSetOption(A,MAT_NEW_NONZERO_LOCATION_ERR,PETSC_TRUE);
  PISM_CHK(ierr, "MatSetOption");
#endif
}

//! \brief Compute the vertically-averaged horizontal velocity from the shallow
//! shelf approximation.
/*!
This is the main procedure in the SSAFD.  It manages the nonlinear solve process
and the Picard iteration.

The outer loop (over index `k`) is the nonlinear iteration.  In this loop the effective
viscosity is computed by compute_nuH_staggered() and then the linear system is
set up and solved.

Specifically, we call the PETSc procedure KSPSolve() to solve the linear system.
Solving the linear system is also a loop, an iteration, but it occurs
inside KSPSolve().  The user has full control of the KSP solve through the PETSc
interface.  The default choicess for KSP type `-ksp_type` and preconditioner type
`-pc_type` are GMRES(30) for the former and block Jacobi with ILU on the
blocks for the latter.  The defaults usually work.  These choices are important
but poorly understood.  The eigenvalues of the linearized
SSA vary with ice sheet geometry and temperature in ways that are not well-studied.
Nonetheless these eigenvalues determine the convergence of
this (inner) linear iteration.  A well-chosen preconditioner can put the eigenvalues
in the right place so that the KSP can converge quickly.

The preconditioner will behave differently on different numbers of
processors.  If the user wants the results of SSA calculations to be
independent of the number of processors, then `-pc_type none` could
be used, but performance will be poor.

If you want to test different KSP methods, it may be helpful to see how many
iterations were necessary.  Use `-ksp_monitor`.
Initial testing implies that CGS takes roughly half the iterations of
GMRES(30), but is not significantly faster because the iterations are each
roughly twice as slow.  The outputs of PETSc options `-ksp_monitor_singular_value`,
`-ksp_compute_eigenvalues` and `-ksp_plot_eigenvalues -draw_pause N`
(the last holds plots for N seconds) may be useful to diagnose.

The outer loop terminates when the effective viscosity times thickness
is no longer changing much, according to the tolerance set by the
option `-ssa_rtol`. The outer loop also terminates when a maximum
number of iterations is exceeded. We save the velocity from the last
time step in order to have a better estimate of the effective
viscosity than the u=v=0 result.

In truth there is an "outer outer" loop (over index `l`).  This attempts to
over-regularize the effective viscosity if the nonlinear iteration (the "outer"
loop over `k`) is not converging with the default regularization.  The same
over-regularization is attempted if the KSP object reports that it has not
converged.

(An alternative for recovery in the KSP diverged case, suggested by Jed, is to
revert to a direct linear solve, either for the whole domain (not scalable) or
on the subdomains.  This recovery alternative requires a more nontrivial choice
but it may be worthwhile.  Note the user can already do `-pc_type asm
-sub_pc_type lu` at the command line, forcing subdomain direct solves.)

FIXME: update this doxygen comment
*/
void SSAFD::solve() {

  // Store away old SSA velocity (it might be needed in case a solver
  // fails).
  m_velocity_old.copy_from(m_velocity);

  // These computations do not depend on the solution, so they need to
  // be done once.
  {
    assemble_rhs();
    compute_hardav_staggered();
  }

  for (unsigned int k = 0; k < 3; ++k) {
    try {
      if (k == 0) {
        // default strategy
        picard_iteration(m_config->get_double("epsilon_ssa"), 1.0);

        break;
      } else if (k == 1) {
        // try underrelaxing the iteration
        const double underrelax = m_config->get_double("ssafd_nuH_iter_failure_underrelaxation");
        m_log->message(1, 
                   "  re-trying with effective viscosity under-relaxation (parameter = %.2f) ...\n",
                   underrelax);
        picard_iteration(m_config->get_double("epsilon_ssa"), underrelax);

        break;
      } else if (k == 2) {
        // try over-regularization
        picard_strategy_regularization();

        break;
      } else {
        // if we reached this, then all strategies above failed
        write_system_petsc("all_strategies_failed");
        throw RuntimeError("all SSAFD strategies failed");
      }
    } catch (PicardFailure) {
      // proceed to the next strategy
    }
  }

  if (dump_system_matlab) {
    write_system_matlab("");
  }

  // Post-process velocities if the user asked for it:
  if (m_config->get_boolean("brutal_sliding")) {
    const double brutal_sliding_scaleFactor = m_config->get_double("brutal_sliding_scale");
    m_velocity.scale(brutal_sliding_scaleFactor);

    m_velocity.update_ghosts();
  }
}

void SSAFD::picard_iteration(double nuH_regularization,
                             double nuH_iter_failure_underrelax) {

  if (m_default_pc_failure_count < m_default_pc_failure_max_count) {
    // Give BJACOBI another shot if we haven't tried it enough yet

    try {
      pc_setup_bjacobi();
      picard_manager(nuH_regularization,
                     nuH_iter_failure_underrelax);

    } catch (KSPFailure) {

      m_default_pc_failure_count += 1;

      m_log->message(1, 
                 "  re-trying using the Additive Schwarz preconditioner...\n");

      pc_setup_asm();

      m_velocity.copy_from(m_velocity_old);

      picard_manager(nuH_regularization,
                     nuH_iter_failure_underrelax);
    }

  } else {
    // otherwise use ASM
    pc_setup_asm();

    picard_manager(nuH_regularization,
                   nuH_iter_failure_underrelax);
  }
}

//! \brief Manages the Picard iteration loop.
void SSAFD::picard_manager(double nuH_regularization,
                           double nuH_iter_failure_underrelax) {
  PetscErrorCode ierr;
  double   nuH_norm, nuH_norm_change;
  // ksp_iterations should be a PetscInt because it is used in the
  // KSPGetIterationNumber() call below
  PetscInt    ksp_iterations, ksp_iterations_total = 0, outer_iterations;
  KSPConvergedReason  reason;

  unsigned int max_iterations = static_cast<int>(m_config->get_double("max_iterations_ssafd"));
  double ssa_relative_tolerance = m_config->get_double("ssafd_relative_convergence");
  char tempstr[100] = "";
  bool verbose = getVerbosityLevel() >= 2,
    very_verbose = getVerbosityLevel() > 2;

  // set the initial guess:
  m_velocity_global.copy_from(m_velocity);

  m_stdout_ssa.clear();

  bool use_cfbc = m_config->get_boolean("calving_front_stress_boundary_condition");

  if (use_cfbc == true) {
    compute_nuH_staggered_cfbc(nuH, nuH_regularization);
  } else {
    compute_nuH_staggered(nuH, nuH_regularization);
  }
  update_nuH_viewers();

  // outer loop
  for (unsigned int k = 0; k < max_iterations; ++k) {

    if (very_verbose) {
      snprintf(tempstr, 100, "  %2d:", k);
      m_stdout_ssa += tempstr;
    }

    // in preparation of measuring change of effective viscosity:
    nuH_old.copy_from(nuH);

    // assemble (or re-assemble) matrix, which depends on updated viscosity
    assemble_matrix(true, m_A);

    if (very_verbose) {

      m_stdout_ssa += "A:";
    }

    // Call PETSc to solve linear system by iterative method; "inner iteration":
#if PETSC_VERSION_LT(3,5,0)
    ierr = KSPSetOperators(m_KSP, m_A, m_A, SAME_NONZERO_PATTERN);
    PISM_CHK(ierr, "KSPSetOperators");
#else
    ierr = KSPSetOperators(m_KSP, m_A, m_A);
    PISM_CHK(ierr, "KSPSetOperator");
#endif
    ierr = KSPSolve(m_KSP, m_b.get_vec(), m_velocity_global.get_vec());
    PISM_CHK(ierr, "KSPSolve");

    // Check if diverged; report to standard out about iteration
    ierr = KSPGetConvergedReason(m_KSP, &reason);
    PISM_CHK(ierr, "KSPGetConvergedReason");

    if (reason < 0) {
      // KSP diverged
      m_log->message(1, 
                 "PISM WARNING:  KSPSolve() reports 'diverged'; reason = %d = '%s'\n",
                 reason, KSPConvergedReasons[reason]);

      write_system_petsc("kspdivergederror");

      // Tell the caller that we failed. (The caller might try again,
      // though.)
      throw KSPFailure(KSPConvergedReasons[reason]);
    }

    // report on KSP success; the "inner" iteration is done
    ierr = KSPGetIterationNumber(m_KSP, &ksp_iterations);
    PISM_CHK(ierr, "KSPGetIterationNumber");

    ksp_iterations_total += ksp_iterations;

    if (very_verbose) {
      snprintf(tempstr, 100, "S:%d,%d: ", (int)ksp_iterations, reason);
      m_stdout_ssa += tempstr;
    }

    // Communicate so that we have stencil width for evaluation of effective
    // viscosity on next "outer" iteration (and geometry etc. if done):
    // Note that copy_from() updates ghosts of m_velocity.
    m_velocity.copy_from(m_velocity_global);

    // update viscosity and check for viscosity convergence
    if (use_cfbc == true) {
      compute_nuH_staggered_cfbc(nuH, nuH_regularization);
    } else {
      compute_nuH_staggered(nuH, nuH_regularization);
    }

    if (nuH_iter_failure_underrelax != 1.0) {
      nuH.scale(nuH_iter_failure_underrelax);
      nuH.add(1.0 - nuH_iter_failure_underrelax, nuH_old);
    }
    compute_nuH_norm(nuH_norm, nuH_norm_change);

    update_nuH_viewers();

    if (very_verbose) {
      snprintf(tempstr, 100, "|nu|_2, |Delta nu|_2/|nu|_2 = %10.3e %10.3e\n",
               nuH_norm, nuH_norm_change/nuH_norm);

      m_stdout_ssa += tempstr;

      // assume that high verbosity shows interest in immediate
      // feedback about SSA iterations
      m_log->message(2, m_stdout_ssa);

      m_stdout_ssa.clear();
    }

    outer_iterations = k + 1;

    if (nuH_norm == 0 || nuH_norm_change / nuH_norm < ssa_relative_tolerance) {
      goto done;
    }

  } // outer loop (k)

  // If we're here, it means that we exceeded max_iterations and still
  // failed.

  char buffer[TEMPORARY_STRING_LENGTH];
  snprintf(buffer, sizeof(buffer),
           "effective viscosity not converged after %d iterations\n"
           "with nuH_regularization=%8.2e.",
           max_iterations, nuH_regularization);

  throw PicardFailure(buffer);

 done:

  if (very_verbose) {
    snprintf(tempstr, 100, "... =%5d outer iterations, ~%3.1f KSP iterations each\n",
             (int)outer_iterations, ((double) ksp_iterations_total) / outer_iterations);

    m_stdout_ssa += tempstr;
  } else if (verbose) {
    // at default verbosity, just record last nuH_norm_change and iterations
    snprintf(tempstr, 100, "%5d outer iterations, ~%3.1f KSP iterations each\n",
             (int)outer_iterations, ((double) ksp_iterations_total) / outer_iterations);

    m_stdout_ssa += tempstr;
  }

  if (verbose) {
    m_stdout_ssa = "  SSA: " + m_stdout_ssa;
  }
}

//! Old SSAFD recovery strategy: increase the SSA regularization parameter.
void SSAFD::picard_strategy_regularization() {
  // this has no units; epsilon goes up by this ratio when previous value failed
  const double DEFAULT_EPSILON_MULTIPLIER_SSA = 4.0;
  double nuH_regularization = m_config->get_double("epsilon_ssa");
  unsigned int k = 0, max_tries = 5;

  if (nuH_regularization <= 0.0) {
    throw PicardFailure("will not attempt over-regularization of nuH\n"
                        "because nuH_regularization == 0.0.");
  }

  while (k < max_tries) {
    m_velocity.copy_from(m_velocity_old);
    m_log->message(1, 
               "  re-trying with nuH_regularization multiplied by %8.2f...\n",
               DEFAULT_EPSILON_MULTIPLIER_SSA);

    nuH_regularization *= DEFAULT_EPSILON_MULTIPLIER_SSA;

    try {
      // 1.0 is the under-relaxation parameter
      picard_iteration(nuH_regularization, 1.0);
      // if this call succeeded, stop over-regularizing
      break;
    }
    catch (PicardFailure) {
      k += 1;

      if (k == max_tries) {
        throw PicardFailure("exceeded the max. number of nuH over-regularization attempts");
      }
    }
  }
}

//! \brief Compute the norm of nu H and the change in nu H.
/*!
Verification and PST experiments
suggest that an \f$L^1\f$ criterion for convergence is best.  For verification
there seems to be little difference, presumably because the solutions are smooth
and the norms are roughly equivalent on a subspace of smooth functions.  For PST,
the \f$L^1\f$ criterion gives faster runs with essentially the same results.
Presumably that is because rapid (temporal and spatial) variation in
\f$\nu H\f$ occurs at margins, occupying very few horizontal grid cells.
For the significant (e.g.~in terms of flux) parts of the flow, it is o.k. to ignore
a bit of bad behavior at these few places, and \f$L^1\f$ ignores it more than
\f$L^2\f$ (much less \f$L^\infty\f$, which might not work at all).
 */
void SSAFD::compute_nuH_norm(double &norm, double &norm_change) {

  const double area = m_grid->dx() * m_grid->dy();
  const NormType MY_NORM = NORM_1;

  // Test for change in nu
  nuH_old.add(-1, nuH);

  std::vector<double>
    nuNorm   = nuH.norm_all(MY_NORM),
    nuChange = nuH_old.norm_all(MY_NORM);

  nuChange[0] *= area;
  nuChange[1] *= area;
  nuNorm[0]   *= area;
  nuNorm[1]   *= area;

  norm_change = sqrt(PetscSqr(nuChange[0]) + PetscSqr(nuChange[1]));
  norm = sqrt(PetscSqr(nuNorm[0]) + PetscSqr(nuNorm[1]));
}

//! \brief Computes vertically-averaged ice hardness on the staggered grid.
void SSAFD::compute_hardav_staggered() {
  const double *E_ij, *E_offset;

  std::vector<double> E(m_grid->Mz());

  IceModelVec::AccessList list;
  list.add(*m_thickness);
  list.add(*m_enthalpy);
  list.add(hardness);
  list.add(*m_mask);

  MaskQuery m(*m_mask);

  ParallelSection loop(m_grid->com);
  try {
    for (Points p(*m_grid); p; p.next()) {
      const int i = p.i(), j = p.j();

      E_ij = m_enthalpy->get_column(i,j);
      for (int o=0; o<2; o++) {
        const int oi = 1-o, oj=o;
        double H;

        if (m.icy(i,j) && m.icy(i+oi,j+oj)) {
          H = 0.5 * ((*m_thickness)(i,j) + (*m_thickness)(i+oi,j+oj));
        } else if (m.icy(i,j)) {
          H = (*m_thickness)(i,j);
        }  else {
          H = (*m_thickness)(i+oi,j+oj);
        }

        if (H == 0) {
          hardness(i,j,o) = -1e6; // an obviously impossible value
          continue;
        }

        E_offset = m_enthalpy->get_column(i+oi,j+oj);
        // build a column of enthalpy values a the current location:
        for (unsigned int k = 0; k < m_grid->Mz(); ++k) {
          E[k] = 0.5 * (E_ij[k] + E_offset[k]);
        }

        hardness(i,j,o) = rheology::averaged_hardness(*m_flow_law,
                                                      H, m_grid->kBelowHeight(H),
                                                      &(m_grid->z()[0]), &E[0]);
      } // o
    }
  } catch (...) {
    loop.failed();
  }
  loop.check();
     // loop over points


  fracture_induced_softening();
}


/*! @brief Correct vertically-averaged hardness using a
    parameterization of the fracture-induced softening.

  See T. Albrecht, A. Levermann; Fracture-induced softening for
  large-scale ice dynamics; (2013), The Cryosphere Discussions 7;
  4501-4544; DOI:10.5194/tcd-7-4501-2013

  Note that this paper proposes an adjustment of the enhancement factor:

  \f[E_{\text{effective}} = E \cdot (1 - (1-\epsilon) \phi)^{-n}.\f]

  Let \f$E_{\text{effective}} = E\cdot C\f$, where \f$C\f$ is the
  factor defined by the formula above.

  Recall that the effective viscosity is defined by

  \f[\nu(D) = \frac12 B D^{(1-n)/(2n)}\f]

  and the viscosity form of the flow law is

  \f[\sigma'_{ij} = E_{\text{effective}}^{-\frac1n}2\nu(D) D_{ij}.\f]

  Then

  \f[\sigma'_{ij} = E_{\text{effective}}^{-\frac1n}BD^{(1-n)/(2n)}D_{ij}.\f]

  Using the fact that \f$E_{\text{effective}} = E\cdot C\f$, this can be rewritten as

  \f[\sigma'_{ij} = E^{-\frac1n} \left(C^{-\frac1n}B\right) D^{(1-n)/(2n)}D_{ij}.\f]

  So scaling the enhancement factor by \f$C\f$ is equivalent to scaling
  ice hardness \f$B\f$ by \f$C^{-\frac1n}\f$.
*/
void SSAFD::fracture_induced_softening() {
  if (not m_config->get_boolean("do_fracture_density")) {
    return;
  }

  const double
    epsilon = m_config->get_double("fracture_density_softening_lower_limit"),
    n_glen  = m_flow_law->exponent();

  IceModelVec::AccessList list;
  list.add(hardness);
  list.add(*fracture_density);

  for (Points p(*m_grid); p; p.next()) {
    const int i = p.i(), j = p.j();

    for (int o=0; o<2; o++) {
      const int oi = 1-o, oj=o;

      const double
        // fracture density on the staggered grid:
        phi       = 0.5 * ((*fracture_density)(i,j) + (*fracture_density)(i+oi,j+oj)),
        // the line below implements equation (6) in the paper
        softening = pow((1.0-(1.0-epsilon)*phi), -n_glen);

      hardness(i,j,o) *= pow(softening,-1.0/n_glen);
    }
  }
}

//! \brief Compute the product of ice thickness and effective viscosity (on the
//! staggered grid).
/*!
In PISM the product \f$\nu H\f$ can be
  - constant, or
  - can be computed with a constant ice hardness \f$\bar B\f$ (temperature-independent)
    but with dependence of the viscosity on the strain rates, or
  - it can depend on the strain rates \e and have a vertically-averaged ice
    hardness depending on temperature or enthalpy.

The flow law in ice stream and ice shelf regions must, for now, be a
(temperature-dependent) Glen law.  This is the only flow law we know how to
invert to ``viscosity form''.  More general forms like Goldsby-Kohlstedt are
not yet inverted.

The viscosity form of a Glen law is
   \f[ \nu(T^*,D) = \frac{1}{2} B(T^*) D^{(1/n)-1}\, D_{ij} \f]
where
   \f[  D_{ij} = \frac{1}{2} \left(\frac{\partial U_i}{\partial x_j} +
                                   \frac{\partial U_j}{\partial x_i}\right) \f]
is the strain rate tensor and \f$B\f$ is an ice hardness related to
the ice softness \f$A(T^*)\f$ by
   \f[ B(T^*)=A(T^*)^{-1/n}  \f]
in the case of a temperature dependent Glen-type law.  (Here \f$T^*\f$ is the
pressure-adjusted temperature.)

The effective viscosity is then
   \f[ \nu = \frac{\bar B}{2} \left[\left(\frac{\partial u}{\partial x}\right)^2 +
                               \left(\frac{\partial v}{\partial y}\right)^2 +
                               \frac{\partial u}{\partial x} \frac{\partial v}{\partial y} +
                               \frac{1}{4} \left(\frac{\partial u}{\partial y}
                                                 + \frac{\partial v}{\partial x}\right)^2
                               \right]^{(1-n)/(2n)}  \f]
where in the temperature-dependent case
   \f[ \bar B = \frac{1}{H}\,\int_b^h B(T^*)\,dz\f]
This integral is approximately computed by the trapezoid rule.

The result of this procedure is \f$\nu H\f$, not just \f$\nu\f$, this it is
a vertical integral, not average, of viscosity.

The resulting effective viscosity times thickness is regularized by ensuring that
its minimum is at least \f$\epsilon\f$.  This regularization constant is an argument.

In this implementation we set \f$\nu H\f$ to a constant anywhere the ice is
thinner than a certain minimum. See SSAStrengthExtension and compare how this
issue is handled when -cfbc is set.
*/
void SSAFD::compute_nuH_staggered(IceModelVec2Stag &result,
                                            double nuH_regularization) {

  IceModelVec2V &uv = m_velocity; // shortcut

  IceModelVec::AccessList list;
  list.add(result);
  list.add(uv);
  list.add(hardness);
  list.add(*m_thickness);

  double ssa_enhancement_factor = m_flow_law->enhancement_factor(),
    n_glen = m_flow_law->exponent(),
    nu_enhancement_scaling = 1.0 / pow(ssa_enhancement_factor, 1.0/n_glen);

  const double dx = m_grid->dx(), dy = m_grid->dy();

  for (int o=0; o<2; ++o) {
    const int oi = 1 - o, oj=o;
    for (Points p(*m_grid); p; p.next()) {
      const int i = p.i(), j = p.j();

      const double H = 0.5 * ((*m_thickness)(i,j) + (*m_thickness)(i+oi,j+oj));

      if (H < strength_extension->get_min_thickness()) {
        result(i,j,o) = strength_extension->get_notional_strength();
        continue;
      }

      double u_x, u_y, v_x, v_y;
      // Check the offset to determine how to differentiate velocity
      if (o == 0) {
        u_x = (uv(i+1,j).u - uv(i,j).u) / dx;
        u_y = (uv(i,j+1).u + uv(i+1,j+1).u - uv(i,j-1).u - uv(i+1,j-1).u) / (4*dy);
        v_x = (uv(i+1,j).v - uv(i,j).v) / dx;
        v_y = (uv(i,j+1).v + uv(i+1,j+1).v - uv(i,j-1).v - uv(i+1,j-1).v) / (4*dy);
      } else {
        u_x = (uv(i+1,j).u + uv(i+1,j+1).u - uv(i-1,j).u - uv(i-1,j+1).u) / (4*dx);
        u_y = (uv(i,j+1).u - uv(i,j).u) / dy;
        v_x = (uv(i+1,j).v + uv(i+1,j+1).v - uv(i-1,j).v - uv(i-1,j+1).v) / (4*dx);
        v_y = (uv(i,j+1).v - uv(i,j).v) / dy;
      }

      double nu;
      m_flow_law->effective_viscosity(hardness(i,j,o),
                                      secondInvariant_2D(u_x, u_y, v_x, v_y),
                                      &nu, NULL);

      result(i,j,o) = nu * H;

      // include the SSA enhancement factor; in most cases ssa_enhancement_factor is 1
      result(i,j,o) *= nu_enhancement_scaling;

      // We ensure that nuH is bounded below by a positive constant.
      result(i,j,o) += nuH_regularization;

    } // i,j-loop
  } // o-loop


  // Some communication
  result.update_ghosts();
}

/**
 * @brief Compute the product of ice viscosity and thickness on the
 * staggered grid. Used when CFBC is enabled.
 *
 * @param[out] result nu*H product
 * @param[in] nuH_regularization regularization parameter (added to nu*H to keep it away from zero)
 *
 * m_work storage scheme:
 *
 * m_work(i,j,0) - u_x on the i-offset
 * m_work(i,j,1) - v_x on the i-offset
 * m_work(i,j,2) - i-offset weight
 * m_work(i,j,3) - u_y on the j-offset
 * m_work(i,j,4) - v_y on the j-offset
 * m_work(i,j,5) - j-offset weight
 *
 * @return 0 on success
 */
void SSAFD::compute_nuH_staggered_cfbc(IceModelVec2Stag &result,
                                                 double nuH_regularization) {
  IceModelVec2V &uv = m_velocity; // shortcut
  double ssa_enhancement_factor = m_flow_law->enhancement_factor(),
    n_glen = m_flow_law->exponent(),
    nu_enhancement_scaling = 1.0 / pow(ssa_enhancement_factor, 1.0/n_glen);

  const unsigned int U_X = 0, V_X = 1, W_I = 2, U_Y = 3, V_Y = 4, W_J = 5;

  const double dx = m_grid->dx(), dy = m_grid->dy();

  MaskQuery m(*m_mask);

  IceModelVec::AccessList list;
  list.add(*m_mask);
  list.add(m_work);
  list.add(m_velocity);

  assert(m_velocity.get_stencil_width() >= 2);
  assert(m_mask->get_stencil_width()      >= 2);
  assert(m_work.get_stencil_width()     >= 1);

  for (PointsWithGhosts p(*m_grid); p; p.next()) {
    const int i = p.i(), j = p.j();

    // x-derivative, i-offset
    {
      if (m.icy(i,j) && m.icy(i+1,j)) {
        m_work(i,j,U_X) = (uv(i+1,j).u - uv(i,j).u) / dx; // u_x
        m_work(i,j,V_X) = (uv(i+1,j).v - uv(i,j).v) / dx; // v_x
        m_work(i,j,W_I) = 1.0;
      } else {
        m_work(i,j,U_X) = 0.0;
        m_work(i,j,V_X) = 0.0;
        m_work(i,j,W_I) = 0.0;
      }
    }

    // y-derivative, j-offset
    {
      if (m.icy(i,j) && m.icy(i,j+1)) {
        m_work(i,j,U_Y) = (uv(i,j+1).u - uv(i,j).u) / dy; // u_y
        m_work(i,j,V_Y) = (uv(i,j+1).v - uv(i,j).v) / dy; // v_y
        m_work(i,j,W_J) = 1.0;
      } else {
        m_work(i,j,U_Y) = 0.0;
        m_work(i,j,V_Y) = 0.0;
        m_work(i,j,W_J) = 0.0;
      }
    }
  }

  list.add(result);
  list.add(hardness);
  list.add(*m_thickness);

  for (Points p(*m_grid); p; p.next()) {
    const int i = p.i(), j = p.j();

    double u_x, u_y, v_x, v_y, H, nu, W;
    // i-offset
    {
      if (m.icy(i,j) && m.icy(i+1,j)) {
        H = 0.5 * ((*m_thickness)(i,j) + (*m_thickness)(i+1,j));
      }
      else if (m.icy(i,j)) {
        H = (*m_thickness)(i,j);
      } else {
        H = (*m_thickness)(i+1,j);
      }

      if (H >= strength_extension->get_min_thickness()) {
        u_x = m_work(i,j,U_X);
        v_x = m_work(i,j,V_X);

        W = m_work(i,j,W_J) + m_work(i,j-1,W_J) + m_work(i+1,j-1,W_J) + m_work(i+1,j,W_J);
        if (W > 0) {
          u_y = 1.0/W * (m_work(i,j,U_Y) + m_work(i,j-1,U_Y) +
                         m_work(i+1,j-1,U_Y) + m_work(i+1,j,U_Y));
          v_y = 1.0/W * (m_work(i,j,V_Y) + m_work(i,j-1,V_Y) +
                         m_work(i+1,j-1,V_Y) + m_work(i+1,j,V_Y));
        } else {
          u_y = 0.0;
          v_y = 0.0;
        }

        m_flow_law->effective_viscosity(hardness(i,j,0),
                                        secondInvariant_2D(u_x, u_y, v_x, v_y),
                                        &nu, NULL);
        result(i,j,0) = nu * H;
      } else {
        result(i,j,0) = strength_extension->get_notional_strength();
      }
    }

    // j-offset
    {
      if (m.icy(i,j) && m.icy(i,j+1)) {
        H = 0.5 * ((*m_thickness)(i,j) + (*m_thickness)(i,j+1));
      } else if (m.icy(i,j)) {
        H = (*m_thickness)(i,j);
      } else {
        H = (*m_thickness)(i,j+1);
      }

      if (H >= strength_extension->get_min_thickness()) {
        u_y = m_work(i,j,U_Y);
        v_y = m_work(i,j,V_Y);

        W = m_work(i,j,W_I) + m_work(i-1,j,W_I) + m_work(i-1,j+1,W_I) + m_work(i,j+1,W_I);
        if (W > 0.0) {
          u_x = 1.0/W * (m_work(i,j,U_X) + m_work(i-1,j,U_X) +
                         m_work(i-1,j+1,U_X) + m_work(i,j+1,U_X));
          v_x = 1.0/W * (m_work(i,j,V_X) + m_work(i-1,j,V_X) +
                         m_work(i-1,j+1,V_X) + m_work(i,j+1,V_X));
        } else {
          u_x = 0.0;
          v_x = 0.0;
        }

        m_flow_law->effective_viscosity(hardness(i,j,1),
                                        secondInvariant_2D(u_x, u_y, v_x, v_y),
                                        &nu, NULL);
        result(i,j,1) = nu * H;
      } else {
        result(i,j,1) = strength_extension->get_notional_strength();
      }
    }

    // adjustments:
    for (unsigned int o = 0; o < 2; ++o) {
      // include the SSA enhancement factor; in most cases ssa_enhancement_factor is 1
      result(i,j,o) *= nu_enhancement_scaling;

      // We ensure that nuH is bounded below by a positive constant.
      result(i,j,o) += nuH_regularization;
    }
  }

  // Some communication
  result.update_ghosts();
}

//! Update the nuH viewer, which shows log10(nu H).
void SSAFD::update_nuH_viewers() {

  if (not view_nuh) {
    return;
  }

  IceModelVec2S tmp;
  tmp.create(m_grid, "nuH", WITHOUT_GHOSTS);
  tmp.set_attrs("temporary",
                "log10 of (viscosity * thickness)",
                "Pa s m", "");

  IceModelVec::AccessList list;
  list.add(nuH);
  list.add(tmp);

  for (Points p(*m_grid); p; p.next()) {
    const int i = p.i(), j = p.j();

    double avg_nuH = 0.5 * (nuH(i,j,0) + nuH(i,j,1));
    if (avg_nuH > 1.0e14) {
      tmp(i,j) = log10(avg_nuH);
    } else {
      tmp(i,j) = 14.0;
    }
  }

  if (not nuh_viewer) {
    nuh_viewer.reset(new petsc::Viewer(m_grid->com, "nuH", nuh_viewer_size,
                                       m_grid->Lx(), m_grid->Ly()));
  }

  tmp.view(nuh_viewer, petsc::Viewer::Ptr());
}

void SSAFD::set_diagonal_matrix_entry(Mat A, int i, int j,
                                      double value) {
  PetscErrorCode ierr;
  MatStencil row, col;
  row.i = i;
  row.j = j;
  col.i = i;
  col.j = j;

  row.c = 0;
  col.c = 0;

  ierr = MatSetValuesStencil(A, 1, &row, 1, &col, &value, INSERT_VALUES);
  PISM_CHK(ierr, "MatSetValuesStencil");

  row.c = 1;
  col.c = 1;

  ierr = MatSetValuesStencil(A, 1, &row, 1, &col, &value, INSERT_VALUES);
  PISM_CHK(ierr, "MatSetValuesStencil");
}

//! \brief Checks if a cell is near or at the ice front.
/*!
 * You need to call create IceModelVec::AccessList object and add mask to it.
 *
 * Note that a cell is a CFBC location of one of four direct neighbors is ice-free.
 *
 * If one of the diagonal neighbors is ice-free we don't use the CFBC, but we
 * do need to compute weights used in the SSA discretization (see
 * assemble_matrix()) to avoid differencing across interfaces between icy
 * and ice-free cells.
 *
 * This method ensures that checks in assemble_rhs() and assemble_matrix() are
 * consistent.
 */
bool SSAFD::is_marginal(int i, int j, bool ssa_dirichlet_bc) {

  const int M_ij = m_mask->as_int(i,j),
    // direct neighbors
    M_e = m_mask->as_int(i + 1,j),
    M_w = m_mask->as_int(i - 1,j),
    M_n = m_mask->as_int(i,j + 1),
    M_s = m_mask->as_int(i,j - 1),
    // "diagonal" neighbors
    M_ne = m_mask->as_int(i + 1,j + 1),
    M_se = m_mask->as_int(i + 1,j - 1),
    M_nw = m_mask->as_int(i - 1,j + 1),
    M_sw = m_mask->as_int(i - 1,j - 1);

  if (ssa_dirichlet_bc) {
    return icy(M_ij) &&
      (ice_free(M_e) || ice_free(M_w) || ice_free(M_n) || ice_free(M_s) ||
       ice_free(M_ne) || ice_free(M_se) || ice_free(M_nw) || ice_free(M_sw));
  } else {
    return icy(M_ij) &&
      (ice_free_ocean(M_e) || ice_free_ocean(M_w) ||
       ice_free_ocean(M_n) || ice_free_ocean(M_s) ||
       ice_free_ocean(M_ne) || ice_free_ocean(M_se) ||
       ice_free_ocean(M_nw) || ice_free_ocean(M_sw));
  }
}

void SSAFD::write_system_petsc(const std::string &namepart) {
  PetscErrorCode ierr;

  // write a file with a fixed filename; avoid zillions of files
  std::string filename = "SSAFD_" + namepart + ".petsc";
  m_log->message(1, 
             "  writing linear system to PETSc binary file %s ...\n", filename.c_str());

  petsc::Viewer viewer;       // will be destroyed automatically
  ierr = PetscViewerBinaryOpen(m_grid->com, filename.c_str(), FILE_MODE_WRITE,
                               viewer.rawptr());
  PISM_CHK(ierr, "PetscViewerBinaryOpen");

  ierr = MatView(m_A, viewer);
  PISM_CHK(ierr, "MatView");

  ierr = VecView(m_b.get_vec(), viewer);
  PISM_CHK(ierr, "VecView");
}

//! \brief Write the SSA system to an .m (MATLAB) file (for debugging).
void SSAFD::write_system_matlab(const std::string &namepart) {

  std::string prefix = options::String("-ssafd_matlab",
                                       "Save the linear system to an ASCII .m file. Sets the file prefix.",
                                       "SSAFD_" + namepart);

  double year = units::convert(m_sys, m_grid->ctx()->time()->current(), "seconds", "years");
  char file_name[TEMPORARY_STRING_LENGTH];
  snprintf(file_name, TEMPORARY_STRING_LENGTH, "%s_y%.0f.m", prefix.c_str(), year);

  m_log->message(2, 
             "writing Matlab-readable file for SSAFD system A xsoln = rhs to file `%s' ...\n",
             file_name);

  petsc::Viewer viewer(m_grid->com);

  // petsc calls
  PetscErrorCode ierr = write_system_matlab_c(viewer, file_name, pism_args_string(), year);
  if (ierr != 0) {
    throw RuntimeError("A PETSc call failed while writing the SSA system."
                       " See stdout output for more.");
  }
}

//! PETSc calls (internals of write_system_matlab()), packaged to simplify error handling.
/**
 * @note This method should contain **C function calls only** or calls
 *       that **will not throw**. Each call should be followed by
 *       `CHKERRQ(ierr)`.
 */
PetscErrorCode SSAFD::write_system_matlab_c(const petsc::Viewer &viewer,
                                            const std::string &file_name,
                                            const std::string &cmdstr,
                                            double year) {
  PetscErrorCode ierr;

  ierr = PetscViewerSetType(viewer, PETSCVIEWERASCII); CHKERRQ(ierr);
  ierr = PetscViewerSetFormat(viewer, PETSC_VIEWER_ASCII_MATLAB); CHKERRQ(ierr);
  ierr = PetscViewerFileSetName(viewer, file_name.c_str()); CHKERRQ(ierr);

  // save linear system; gives system A xsoln = rhs at last (nonlinear) iteration of SSA
  ierr = PetscViewerASCIIPrintf(viewer,
    "%% A PISM linear system report for the finite difference implementation\n"
    "%% of the SSA stress balance from this run:\n"
    "%%   '%s'\n"
    "%% Writes matrix A (sparse), and vectors uv and rhs, for the linear\n"
    "%% system which was solved at the last step of the nonlinear iteration:\n"
    "%%    A * uv = rhs.\n"
    "%% Also writes the year, the coordinates x,y, their gridded versions\n"
    "%% xx,yy, and the thickness (thk) and surface elevation (usurf).\n"
    "%% Also writes i-offsetvalues of vertically-integrated viscosity\n"
    "%% (nuH_0 = nu * H), and j-offset version of same thing (nuH_1 = nu * H);\n"
    "%% these are on the staggered grid.\n",
                                cmdstr.c_str()); CHKERRQ(ierr);

  ierr = PetscViewerASCIIPrintf(viewer, "\n\necho off\n"); CHKERRQ(ierr);

  // matrix
  ierr = PetscObjectSetName((PetscObject)((Mat)m_A), "A"); CHKERRQ(ierr);
  ierr = MatView(m_A, viewer); CHKERRQ(ierr);

  ierr = PetscViewerASCIIPrintf(viewer, "clear zzz\n\n"); CHKERRQ(ierr);

  // right hand side
  ierr = PetscObjectSetName((PetscObject) m_b.get_vec(), "rhs"); CHKERRQ(ierr);
  ierr = VecView(m_b.get_vec(), viewer); CHKERRQ(ierr);

  // solution
  ierr = PetscObjectSetName((PetscObject) m_velocity_global.get_vec(), "uv"); CHKERRQ(ierr);
  ierr = VecView(m_velocity_global.get_vec(), viewer); CHKERRQ(ierr);

  // save coordinates (for viewing, primarily)
  ierr = PetscViewerASCIIPrintf(viewer, "\nyear=%10.6f;\n", year); CHKERRQ(ierr);
  ierr = PetscViewerASCIIPrintf(viewer,
                                "x=%12.3f + (0:%d)*%12.3f;\n"
                                "y=%12.3f + (0:%d)*%12.3f;\n",
                                -m_grid->Lx(), m_grid->Mx() - 1, m_grid->dx(),
                                -m_grid->Ly(), m_grid->My() - 1, m_grid->dy()); CHKERRQ(ierr);
  ierr = PetscViewerASCIIPrintf(viewer, "[xx,yy]=meshgrid(x,y);\n"); CHKERRQ(ierr);

  ierr = PetscViewerASCIIPrintf(viewer, "echo on\n"); CHKERRQ(ierr);

  return 0;
}

SSAFD_nuH::SSAFD_nuH(SSAFD *m)
  : Diag<SSAFD>(m) {

  // set metadata:
  m_dof = 2;

  m_vars.push_back(SpatialVariableMetadata(m_sys, "nuH[0]"));
  m_vars.push_back(SpatialVariableMetadata(m_sys, "nuH[1]"));

  set_attrs("ice thickness times effective viscosity, i-offset", "",
            "Pa s m", "kPa s m", 0);
  set_attrs("ice thickness times effective viscosity, j-offset", "",
            "Pa s m", "kPa s m", 1);
}

IceModelVec::Ptr SSAFD_nuH::compute_impl() {

  IceModelVec2Stag::Ptr result(new IceModelVec2Stag);
  result->create(m_grid, "nuH", WITH_GHOSTS);
  result->metadata(0) = m_vars[0];
  result->metadata(1) = m_vars[1];
  result->write_in_glaciological_units = true;

  result->copy_from(model->nuH);

  return result;
}

void SSAFD::get_diagnostics_impl(std::map<std::string, Diagnostic*> &dict,
                            std::map<std::string, TSDiagnostic*> &ts_dict) {
  SSA::get_diagnostics_impl(dict, ts_dict);

  dict["nuH"] = new SSAFD_nuH(this);
}

} // end of namespace stressbalance
} // end of namespace pism<|MERGE_RESOLUTION|>--- conflicted
+++ resolved
@@ -368,31 +368,9 @@
             bMM = 0;
         }
 
-<<<<<<< HEAD
-        double ocean_pressure = ocean_pressure_difference(ocean(M_ij), H_ij, (*m_bed)(i,j), sea_level,
+        double ocean_pressure = ocean_pressure_difference(ocean(M_ij), is_dry_simulation,
+                                                          H_ij, (*m_bed)(i,j), sea_level,
                                                           rho_ice, rho_ocean, standard_gravity);
-=======
-        const double H_ij2 = H_ij*H_ij,
-          b     = (*m_bed)(i,j),
-          rho_g = rho_ice * standard_gravity;
-
-        double ocean_pressure;
-        // this is not really the ocean_pressure, but the difference
-        // between ocean_pressure and isotrop.normal stresses
-        // (=pressure) from within the ice
-
-        if (ocean(M_ij)) {
-          // floating shelf
-          ocean_pressure = 0.5 * rho_g * (1.0 - (rho_ice / rho_ocean)) * H_ij2;
-        } else {
-          // grounded terminus
-          if (b >= sea_level or is_dry_simulation) {
-            ocean_pressure = 0.5 * rho_g * H_ij2;
-          } else {
-            ocean_pressure = 0.5 * rho_g * (H_ij2 - (rho_ocean / rho_ice) * pow(sea_level - b, 2.0));
-          }
-        }
->>>>>>> 2e8148bb
 
         if (m_melange_back_pressure != NULL) {
           double lambda = (*m_melange_back_pressure)(i, j);
