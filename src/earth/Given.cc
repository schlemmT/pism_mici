<<<<<<< HEAD
/* Copyright (C) 2020, 2021, 2022 PISM Authors
=======
/* Copyright (C) 2020, 2021, 2022, 2023 PISM Authors
>>>>>>> f6dd13c5
 *
 * This file is part of PISM.
 *
 * PISM is free software; you can redistribute it and/or modify it under the
 * terms of the GNU General Public License as published by the Free Software
 * Foundation; either version 3 of the License, or (at your option) any later
 * version.
 *
 * PISM is distributed in the hope that it will be useful, but WITHOUT ANY
 * WARRANTY; without even the implied warranty of MERCHANTABILITY or FITNESS
 * FOR A PARTICULAR PURPOSE.  See the GNU General Public License for more
 * details.
 *
 * You should have received a copy of the GNU General Public License
 * along with PISM; if not, write to the Free Software
 * Foundation, Inc., 51 Franklin St, Fifth Floor, Boston, MA  02110-1301  USA
 */

#include "pism/earth/Given.hh"
#include "pism/util/array/Forcing.hh"

namespace pism {
namespace bed {

Given::Given(std::shared_ptr<const Grid> grid)
  : BedDef(grid),
    m_topg_reference(grid, "topg") {

  m_topg_reference.metadata(0)
      .long_name("reference bed elevation")
      .units("meters")
      .standard_name("bedrock_altitude");

  auto filename = m_config->get_string("bed_deformation.given.file");

  {
    unsigned int buffer_size = m_config->get_number("input.forcing.buffer_size");

    // periodic inputs are not supported
    bool periodic = false;

    File file(m_grid->com, filename, io::PISM_NETCDF3, io::PISM_READONLY);

    m_topg_delta = std::make_shared<array::Forcing>(m_grid, file, "topg_delta",
                                                    "", // no standard name
                                                    buffer_size, periodic, LINEAR);
    m_topg_delta->metadata(0)
        .long_name("two-dimensional bed elevation changes")
        .units("meters");
  }
}

void Given::init_impl(const InputOptions &opts, const array::Scalar &ice_thickness,
                      const array::Scalar &sea_level_elevation) {
  (void) ice_thickness;
  (void) sea_level_elevation;

  m_log->message(2,
                 "* Initializing the bed model using a given topography change history...\n");

  BedDef::init_impl(opts, ice_thickness, sea_level_elevation);

  {
    auto reference_filename = m_config->get_string("bed_deformation.given.reference_file");
    m_topg_reference.regrid(reference_filename, io::Default::Nil()); // fails if not found!
  }

  {
    auto filename = m_config->get_string("bed_deformation.given.file");
    m_topg_delta->init(filename, false);
  }
}

void Given::update_impl(const array::Scalar &ice_thickness,
                        const array::Scalar &sea_level_elevation,
                        double t, double dt) {
  (void) ice_thickness;
  (void) sea_level_elevation;

  m_topg_delta->update(t, dt);
  m_topg_delta->average(t, dt);

  m_topg_last.copy_from(m_topg);

  m_topg.copy_from(m_topg_reference);
  m_topg.add(1.0, *m_topg_delta);

  compute_uplift(m_topg, m_topg_last, dt, m_uplift);
}

} // end of namespace bed
} // end of namespace pism<|MERGE_RESOLUTION|>--- conflicted
+++ resolved
@@ -1,8 +1,4 @@
-<<<<<<< HEAD
-/* Copyright (C) 2020, 2021, 2022 PISM Authors
-=======
 /* Copyright (C) 2020, 2021, 2022, 2023 PISM Authors
->>>>>>> f6dd13c5
  *
  * This file is part of PISM.
  *
