<<<<<<< HEAD
// Copyright (C) 2010--2018, 2021 Ed Bueler, Constantine Khroulev, and David Maxwell
=======
// Copyright (C) 2010--2018, 2020 Ed Bueler, Constantine Khroulev, and David Maxwell
>>>>>>> 80cdcad6
//
// This file is part of PISM.
//
// PISM is free software; you can redistribute it and/or modify it under the
// terms of the GNU General Public License as published by the Free Software
// Foundation; either version 3 of the License, or (at your option) any later
// version.
//
// PISM is distributed in the hope that it will be useful, but WITHOUT ANY
// WARRANTY; without even the implied warranty of MERCHANTABILITY or FITNESS
// FOR A PARTICULAR PURPOSE.  See the GNU General Public License for more
// details.
//
// You should have received a copy of the GNU General Public License
// along with PISM; if not, write to the Free Software
// Foundation, Inc., 51 Franklin St, Fifth Floor, Boston, MA  02110-1301  USA

static char help[] =
  "\nSSA_TESTI\n"
  "  Testing program for the finite element implementation of the SSA.\n"
  "  Does a time-independent calculation.  Does not run IceModel or a derived\n"
  "  class thereof. Uses verification test I. Also may be used in a PISM\n"
  "  software (regression) test.\n\n";

#include "pism/basalstrength/basal_resistance.hh" // IceBasalResistancePlasticLaw
#include "pism/stressbalance/ssa/SSAFD.hh"
#include "pism/stressbalance/ssa/SSAFEM.hh"
#include "pism/stressbalance/ssa/SSATestCase.hh"
#include "pism/util/Context.hh"
#include "pism/util/VariableMetadata.hh"
#include "pism/util/error_handling.hh"
#include "pism/util/iceModelVec.hh"
#include "pism/util/io/File.hh"
#include "pism/util/petscwrappers/PetscInitializer.hh"
#include "pism/util/pism_utilities.hh"
#include "pism/util/pism_options.hh"
#include "pism/verification/tests/exactTestsIJ.h"

namespace pism {
namespace stressbalance {

const double m_schoof = 10; // (pure number)
const double L_schoof = 40e3; // meters
const double aspect_schoof = 0.05; // (pure)
const double H0_schoof = aspect_schoof * L_schoof;
                                       // = 2000 m THICKNESS
const double B_schoof = 3.7e8; // Pa s^{1/3}; hardness
                                     // given on p. 239 of Schoof; why so big?

class SSATestCaseI: public SSATestCase {
public:
  SSATestCaseI(std::shared_ptr<Context> ctx, int Mx, int My, SSAFactory ssafactory)
    : SSATestCase(ctx,
                  Mx, My,
                  std::max(60.0e3, ((Mx - 1) / 2) * (2.0 * (3.0 * L_schoof) / (My - 1))),
                  3.0 * L_schoof,
                  CELL_CORNER,
                  NOT_PERIODIC) {
    m_enthalpyconverter = EnthalpyConverter::Ptr(new EnthalpyConverter(*m_config));

    m_config->set_flag("basal_resistance.pseudo_plastic.enabled", false);

    m_config->set_string("stress_balance.ssa.flow_law", "isothermal_glen");
    m_config->set_number("flow_law.isothermal_Glen.ice_softness", pow(B_schoof, -m_config->get_number("stress_balance.ssa.Glen_exponent")));

    m_ssa = ssafactory(m_grid);
  }

protected:
  virtual void initializeSSACoefficients();

  virtual void exactSolution(int i, int j,
    double x, double y, double *u, double *v);

};

void SSATestCaseI::initializeSSACoefficients() {

  m_bc_mask.set(0);
  m_geometry.ice_thickness.set(H0_schoof);

  double enth0  = m_enthalpyconverter->enthalpy(273.15, 0.01, 0.0); // 0.01 water fraction
  m_ice_enthalpy.set(enth0);

  // ssa->strength_extension->set_min_thickness(2*H0_schoof);

  // The finite difference code uses the following flag to treat the non-periodic grid correctly.
  m_config->set_flag("stress_balance.ssa.compute_surface_gradient_inward", true);
  m_config->set_number("stress_balance.ssa.epsilon", 0.0);  // don't use this lower bound

  IceModelVec::AccessList list{&m_tauc, &m_bc_values, &m_bc_mask, &m_geometry.ice_surface_elevation, &m_geometry.bed_elevation};

  for (Points p(*m_grid); p; p.next()) {
    const int i = p.i(), j = p.j();

    // Evaluate the exact solution and yield stress. Exact u, v will only be used at the
    // grid edge.
    auto I = exactI(m_schoof, m_grid->x(i), m_grid->y(j));

    m_geometry.bed_elevation(i, j) = I.bed;

    m_tauc(i,j) = I.tauc;

    if (grid_edge(*m_grid, i, j)) {
      m_bc_mask(i,j) = 1;
      m_bc_values(i,j).u = I.u;
      m_bc_values(i,j).v = I.v;
    }
  }

  m_geometry.ensure_consistency(0.0);

  m_tauc.update_ghosts();
  m_bc_mask.update_ghosts();
  m_bc_values.update_ghosts();
}


void SSATestCaseI::exactSolution(int /*i*/, int /*j*/,
                                 double x, double y,
                                 double *u, double *v) {
  auto I = exactI(m_schoof, x, y);
  *u = I.u;
  *v = I.v;
}

} // end of namespace stressbalance
} // end of namespace pism

int main(int argc, char *argv[]) {

  using namespace pism;
  using namespace pism::stressbalance;

  MPI_Comm com = MPI_COMM_WORLD;
  petsc::Initializer petsc(argc, argv, help);

  com = PETSC_COMM_WORLD;

  /* This explicit scoping forces destructors to be called before PetscFinalize() */
  try {
    std::shared_ptr<Context> ctx = context_from_options(com, "ssa_testi");
    Config::Ptr config = ctx->config();

    std::string usage = "\n"
      "usage of SSA_TESTi:\n"
      "  run ssa_testi -Mx <number> -My <number> -ssa_method <fd|fem>\n"
      "\n";

    bool stop = show_usage_check_req_opts(*ctx->log(), "ssa_testi", {}, usage);

    if (stop) {
      return 0;
    }

    // Parameters that can be overridden by command line options
    unsigned int Mx = config->get_number("grid.Mx");
    unsigned int My = config->get_number("grid.My");

    auto method = config->get_string("stress_balance.ssa.method");
    auto output_file = config->get_string("output.file_name");

    bool write_output = config->get_string("output.size") != "none";

    // Determine the kind of solver to use.
    SSAFactory ssafactory = NULL;
    if (method == "fem") {
      ssafactory = SSAFEMFactory;
    } else if (method == "fd") {
      ssafactory = SSAFDFactory;
    } else {
      /* can't happen */
    }

    SSATestCaseI testcase(ctx, Mx, My, ssafactory);
    testcase.init();
    testcase.run();
    testcase.report("I");
    if (write_output) {
      testcase.write(output_file);
    }
  }
  catch (...) {
    handle_fatal_errors(com);
    return 1;
  }

  return 0;
}<|MERGE_RESOLUTION|>--- conflicted
+++ resolved
@@ -1,8 +1,4 @@
-<<<<<<< HEAD
 // Copyright (C) 2010--2018, 2021 Ed Bueler, Constantine Khroulev, and David Maxwell
-=======
-// Copyright (C) 2010--2018, 2020 Ed Bueler, Constantine Khroulev, and David Maxwell
->>>>>>> 80cdcad6
 //
 // This file is part of PISM.
 //
