/* Copyright (C) 2018 PISM Authors
 *
 * This file is part of PISM.
 *
 * PISM is free software; you can redistribute it and/or modify it under the
 * terms of the GNU General Public License as published by the Free Software
 * Foundation; either version 3 of the License, or (at your option) any later
 * version.
 *
 * PISM is distributed in the hope that it will be useful, but WITHOUT ANY
 * WARRANTY; without even the implied warranty of MERCHANTABILITY or FITNESS
 * FOR A PARTICULAR PURPOSE.  See the GNU General Public License for more
 * details.
 *
 * You should have received a copy of the GNU General Public License
 * along with PISM; if not, write to the Free Software
 * Foundation, Inc., 51 Franklin St, Fifth Floor, Boston, MA  02110-1301  USA
 */

#include <cassert>
#include <cmath>                // fabs

#include "grounded_cell_fraction.hh"

#include "pism/util/error_handling.hh"
#include "pism/util/pism_utilities.hh" // clip
#include "pism/util/iceModelVec.hh"
#include "pism/util/Mask.hh"

namespace pism {

struct Point {
  double x;
  double y;
};

/*!
 * Consider the right triangle A(0,0) - B(1,0) - C(0,1).
 *
 * Define a linear function z = a + (b - a) * x + (c - a) * y, where a, b, and c are its
 * values at points A, B, and C, respectively.
 *
 * Our goal is to find the fraction of the area of ABC in where z > 0.
 *
 * We note that z(x,y) is continuous, so unless a, b, and c have the same sign the line
 *
 * z = 0
 *
 * will intersect exactly two of the sides (possibly at a node of ABC).
 *
 * So, if the line (z = 0) does not intersect BC, for example, then it has to intersect AB
 * and AC.
 *
 * This method can be applied to arbitrary triangles. It does not even matter if values at
 * triangle nodes (a, b, c) are listed in the same order. (For any two triangles on a
 * plane there exists an affine map that takes one to the other. Also, affine maps
 * preserve ratios of areas of figures.)
 */

/*!
 * Compute the area of a triangle on a plane using the "shoelace formula."
 */
static inline double triangle_area(const Point &a, const Point &b, const Point &c) {
  // note: fabs should not be needed since we traverse all triangle nodes
  // counter-clockwise, but it is good to be safe
  return 0.5 * fabs((a.x - c.x) * (b.y - a.y) - (a.x - b.x) * (c.y - a.y));
}

/*!
 * Compute the coordinates of the intersection of (z = 0) with the side AB.
 */
Point intersect_ab(double a, double b) {
  if (a != b) {
    return {a / (a - b), 0.0};
  } else {
    return {-1.0, -1.0};        // no intersection
  }
}

/*!
 * Compute the coordinates of the intersection of (z = 0) with the side BC.
 */
Point intersect_bc(double b, double c) {
  if (b != c) {
    return {c / (c - b), b / (b - c)};
  } else {
    return {-1.0, -1.0};        // no intersection
  }
}

/*!
 * Compute the coordinates of the intersection of (z = 0) with the side AC.
 */
Point intersect_ac(double a, double c) {
  if (a != c) {
    return {0.0, a / (a - c)};
  } else {
    return {-1.0, -1.0};        // no intersection
  }
}

/*!
 * Return true if a point p is not a valid point on a side of the triangle
 * (0,0)-(1,0)-(0,1).
 *
 * This is not a complete test (for example, it does not check if y = 1 - x for points on
 * the hypotenuse). The point of this is to exclude the kinds of invalid points we are
 * likely to see, not all of them.
 *
 * Note that we use (-1, -1) to indicate "invalid" points in the rest of the code and
 * these are easy to detect: they require only one comparison.
 */
bool invalid(const Point &p) {
  if (p.x < 0.0 or p.x > 1.0 or p.y < 0.0 or p.y > 1.0) {
    return true;
  } else {
    return false;
  }
}

/*!
 * Return true if two points are the same.
 */
static bool same(const Point &a, const Point &b) {
  double threshold = 1e-12;
  return fabs(a.x - b.x) < threshold and fabs(a.y - b.y) < threshold;
}

/*!
 * Consider the right triangle A(0,0) - B(1,0) - C(0,1).
 *
 * Define a linear function z = a + (b - a) * x + (c - a) * y, where a, b, and c are its
 * values at points A, B, and C, respectively.
 *
 * Our goal is to find the fraction of the triangle ABC in where z > 0.
 *
 * This corresponds to the grounded area fraction if z is the flotation criterion
 * function.
 */
double grounded_area_fraction(double a, double b, double c) {

  if (a > 0.0 and b > 0.0 and c > 0.0) {
    return 1.0;
  }

  if (a <= 0.0 and b <= 0.0 and c <= 0.0) {
    return 0.0;
  }

  // the area of the triangle (0,0)-(1,0)-(0,1)
  const double total_area = 0.5;

  const Point
    ab = intersect_ab(a, b),
    bc = intersect_bc(b, c),
    ac = intersect_ac(a, c);

  if (invalid(bc)) {
    assert(not (invalid(ab) or invalid(ac)));

    double ratio = triangle_area({0.0, 0.0}, ab, ac) / total_area;
    assert((ratio >= 0.0) and (ratio <= 1.0));

    if (a > 0.0) {
      return ratio;
    } else {
      return 1.0 - ratio;
    }
  }

  if (invalid(ac)) {
    assert(not (invalid(ab) or invalid(bc)));

    double ratio = triangle_area({1.0, 0.0}, bc, ab) / total_area;
    assert((ratio >= 0.0) and (ratio <= 1.0));

    if (b > 0.0) {
      return ratio;
    } else {
      return 1.0 - ratio;
    }
  }

  if (invalid(ab)) {
    assert(not (invalid(bc) or invalid(ac)));

    double ratio = triangle_area({0.0, 1.0}, ac, bc) / total_area;
    assert((ratio >= 0.0) and (ratio <= 1.0));

    if (c > 0.0) {
      return ratio;
    } else {
      return 1.0 - ratio;
    }
  }

  // Note that we know that ab, bc, and ac are all valid.

  // the a == 0 case, the line F = 0 goes through A
  if (same(ab, ac)) {
    double ratio = triangle_area({1.0, 0.0}, bc, ab) / total_area;
    assert((ratio >= 0.0) and (ratio <= 1.0));

    if (b > 0.0) {
      return ratio;
    } else {
      return 1.0 - ratio;
    }
  }

  // the b == 0 case and the c == 0 case
  if (same(ab, bc) or same(ac, bc)) {
    double ratio = triangle_area({0.0, 0.0}, ab, ac) / total_area;
    assert((ratio >= 0.0) and (ratio <= 1.0));

    if (a > 0.0) {
      return ratio;
    } else {
      return 1.0 - ratio;
    }
  }

  // Note: the case of F=0 coinciding with a side of the triangle is covered by if clauses
  // above. For example, when F=0 coincides with AC, we have a = c = 0 and intersect_ac(a, c)
  // returns an invalid intersection point.

  throw RuntimeError::formatted(PISM_ERROR_LOCATION,
                                "the logic in grounded_area_fraction failed! Please submit a bug report.");
}

/*!
 * The flotation criterion.
 */
static double F(GeometryCalculator &gc ,double SL, double B, double H, double alpha) {
  double
    water_depth = gc.valid_sea_level(SL, B) - B,
    shelf_depth = H * alpha;
  return shelf_depth - water_depth;
}

typedef BoxStencil<double> Box;

/*!
 * Compute the flotation criterion at all the points in the box stencil.
 */
<<<<<<< HEAD
static Box F(GeometryCalculator &gc ,const Box &SL, const Box &B, const Box &H, double alpha) {
  return Box(F(gc, SL.ij, B.ij, H.ij, alpha),
             F(gc, SL.n,  B.n,  H.n,  alpha),
             F(gc, SL.nw, B.nw, H.nw, alpha),
             F(gc, SL.w,  B.w,  H.w,  alpha),
             F(gc, SL.sw, B.sw, H.sw, alpha),
             F(gc, SL.s,  B.s,  H.s,  alpha),
             F(gc, SL.se, B.se, H.se, alpha),
             F(gc, SL.e,  B.e,  H.e,  alpha),
             F(gc, SL.ne, B.ne, H.ne, alpha));
=======
static Box F(const Box &SL, const Box &B, const Box &H, double alpha) {
  return {F(SL.ij, B.ij, H.ij, alpha),
          F(SL.n,  B.n,  H.n,  alpha),
          F(SL.nw, B.nw, H.nw, alpha),
          F(SL.w,  B.w,  H.w,  alpha),
          F(SL.sw, B.sw, H.sw, alpha),
          F(SL.s,  B.s,  H.s,  alpha),
          F(SL.se, B.se, H.se, alpha),
          F(SL.e,  B.e,  H.e,  alpha),
          F(SL.ne, B.ne, H.ne, alpha)};
>>>>>>> ecd6e36f
}

/*!
 * @param[in] ice_density ice density, kg/m3
 * @param[in] ocean_density ocean_density, kg/m3
 * @param[in] freshwater_density freshwater density, kg/m3
 * @param[in] sea_level sea level (flotation) elevation, m
 * @param[in] lake_level lake level (flotation) elevation, m
 * @param[in] ice_thickness ice thickness, m
 * @param[in] bed_topography bed elevation, m
 * @param[out] result grounded cell fraction, between 0 (floating) and 1 (grounded)
 */
void compute_grounded_cell_fraction(double ice_density,
                                    double ocean_density,
                                    double freshwater_density,
                                    const IceModelVec2S &sea_level,
                                    const IceModelVec2S &lake_level,
                                    const IceModelVec2S &ice_thickness,
                                    const IceModelVec2S &bed_topography,
                                    IceModelVec2S &result) {
  IceGrid::ConstPtr grid = result.grid();
  GeometryCalculator gc(*grid->ctx()->config());

  double alpha_ocean = ice_density / ocean_density,
         alpha_fresh = ice_density / freshwater_density;

  IceModelVec::AccessList list{&sea_level, &lake_level, &ice_thickness, &bed_topography, &result};

  ParallelSection loop(grid->com);
  try {
    for (Points p(*grid); p; p.next()) {
      const int i = p.i(), j = p.j();
<<<<<<< HEAD
      Box
        S(sea_level,      i, j),
        H(ice_thickness,  i, j),
        B(bed_topography, i, j),
        L(lake_level,     i, j);

      double *alpha;
      Box *WL;
      if (not gc.islake(lake_level(i, j))) {
        alpha = &alpha_ocean;
        WL = &S;
      } else {
        alpha = &alpha_fresh;
        WL = &L;
      }
      Box f = F(gc ,*WL, B, H, *alpha);
=======

      auto S = sea_level.box(i, j);
      auto H = ice_thickness.box(i, j);
      auto B = bed_topography.box(i, j);

      auto f = F(S, B, H, alpha);
>>>>>>> ecd6e36f

      /*
        NW----------------N----------------NE
        |                 |                 |
        |                 |                 |
        |       nw--------n--------ne       |
        |        |        |        |        |
        |        |        |        |        |
        W--------w--------o--------e--------E
        |        |        |        |        |
        |        |        |        |        |
        |       sw--------s--------se       |
        |                 |                 |
        |                 |                 |
        SW----------------S----------------SE
      */

      double
        f_o  = f.ij,
        f_sw = 0.25 + (f.sw + f.s + f.ij + f.w),
        f_se = 0.25 * (f.s + f.se + f.e + f.ij),
        f_ne = 0.25 * (f.ij + f.e + f.ne + f.n),
        f_nw = 0.25 * (f.w + f.ij + f.n + f.nw);

      double
        f_s = 0.5 * (f.ij + f.s),
        f_e = 0.5 * (f.ij + f.e),
        f_n = 0.5 * (f.ij + f.n),
        f_w = 0.5 * (f.ij + f.w);

      double fraction = 0.125 * (grounded_area_fraction(f_o, f_ne, f_n) +
                                 grounded_area_fraction(f_o, f_n,  f_nw) +
                                 grounded_area_fraction(f_o, f_nw, f_w) +
                                 grounded_area_fraction(f_o, f_w,  f_sw) +
                                 grounded_area_fraction(f_o, f_sw, f_s) +
                                 grounded_area_fraction(f_o, f_s,  f_se) +
                                 grounded_area_fraction(f_o, f_se, f_e) +
                                 grounded_area_fraction(f_o, f_e,  f_ne));

      result(i, j) = clip(fraction, 0.0, 1.0);

    }
  } catch (...) {
    loop.failed();
  }
  loop.check();
}

} // end of namespace pism<|MERGE_RESOLUTION|>--- conflicted
+++ resolved
@@ -243,29 +243,16 @@
 /*!
  * Compute the flotation criterion at all the points in the box stencil.
  */
-<<<<<<< HEAD
 static Box F(GeometryCalculator &gc ,const Box &SL, const Box &B, const Box &H, double alpha) {
-  return Box(F(gc, SL.ij, B.ij, H.ij, alpha),
-             F(gc, SL.n,  B.n,  H.n,  alpha),
-             F(gc, SL.nw, B.nw, H.nw, alpha),
-             F(gc, SL.w,  B.w,  H.w,  alpha),
-             F(gc, SL.sw, B.sw, H.sw, alpha),
-             F(gc, SL.s,  B.s,  H.s,  alpha),
-             F(gc, SL.se, B.se, H.se, alpha),
-             F(gc, SL.e,  B.e,  H.e,  alpha),
-             F(gc, SL.ne, B.ne, H.ne, alpha));
-=======
-static Box F(const Box &SL, const Box &B, const Box &H, double alpha) {
-  return {F(SL.ij, B.ij, H.ij, alpha),
-          F(SL.n,  B.n,  H.n,  alpha),
-          F(SL.nw, B.nw, H.nw, alpha),
-          F(SL.w,  B.w,  H.w,  alpha),
-          F(SL.sw, B.sw, H.sw, alpha),
-          F(SL.s,  B.s,  H.s,  alpha),
-          F(SL.se, B.se, H.se, alpha),
-          F(SL.e,  B.e,  H.e,  alpha),
-          F(SL.ne, B.ne, H.ne, alpha)};
->>>>>>> ecd6e36f
+  return {F(gc, SL.ij, B.ij, H.ij, alpha),
+          F(gc, SL.n,  B.n,  H.n,  alpha),
+          F(gc, SL.nw, B.nw, H.nw, alpha),
+          F(gc, SL.w,  B.w,  H.w,  alpha),
+          F(gc, SL.sw, B.sw, H.sw, alpha),
+          F(gc, SL.s,  B.s,  H.s,  alpha),
+          F(gc, SL.se, B.se, H.se, alpha),
+          F(gc, SL.e,  B.e,  H.e,  alpha),
+          F(gc, SL.ne, B.ne, H.ne, alpha)};
 }
 
 /*!
@@ -298,12 +285,11 @@
   try {
     for (Points p(*grid); p; p.next()) {
       const int i = p.i(), j = p.j();
-<<<<<<< HEAD
-      Box
-        S(sea_level,      i, j),
-        H(ice_thickness,  i, j),
-        B(bed_topography, i, j),
-        L(lake_level,     i, j);
+
+      auto S = sea_level.box(i, j);
+      auto H = ice_thickness.box(i, j);
+      auto B = bed_topography.box(i, j);
+      auto L = lake_level.box(i, j);
 
       double *alpha;
       Box *WL;
@@ -314,15 +300,8 @@
         alpha = &alpha_fresh;
         WL = &L;
       }
-      Box f = F(gc ,*WL, B, H, *alpha);
-=======
-
-      auto S = sea_level.box(i, j);
-      auto H = ice_thickness.box(i, j);
-      auto B = bed_topography.box(i, j);
-
-      auto f = F(S, B, H, alpha);
->>>>>>> ecd6e36f
+
+      auto f = F(gc, *WL, B, H, *alpha);
 
       /*
         NW----------------N----------------NE
