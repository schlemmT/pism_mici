--- conflicted
+++ resolved
@@ -1,4 +1,3 @@
-<<<<<<< HEAD
 @Article{Smolarkiewicz1989,
   author    = {Piotr K. Smolarkiewicz},
   journal   = {Monthly Weather Review},
@@ -11,7 +10,8 @@
   doi       = {10.1175/1520-0493(1989)117<2626:COPDAS>2.0.CO;2},
   publisher = {American Meteorological Society},
   url       = {https://journals.ametsoc.org/view/journals/mwre/117/11/1520-0493_1989_117_2626_copdas_2_0_co_2.xml},
-=======
+}
+
 @Article{Berger1978,
   author    = {Andr{\'{e}} L. Berger},
   journal   = {Journal of the Atmospheric Sciences},
@@ -57,7 +57,6 @@
 PAGES = {5739--5764},
 URL = {https://tc.copernicus.org/articles/15/5739/2021/},
 DOI = {10.5194/tc-15-5739-2021}
->>>>>>> 28c26f76
 }
 
 @TechReport{Salinger2002,
