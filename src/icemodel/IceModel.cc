--- conflicted
+++ resolved
@@ -405,20 +405,9 @@
 
   IceModelVec2S &ice_surface_temperature           = m_work2d[0];
   IceModelVec2S &ice_surface_liquid_water_fraction = m_work2d[1];
-<<<<<<< HEAD
-  IceModelVec2S &shelf_base_temperature            = m_work2d[3];
-=======
-  IceModelVec2S &till_water_thickness              = m_work2d[2];
->>>>>>> 1522549a
 
   m_surface->temperature(ice_surface_temperature);
   m_surface->liquid_water_fraction(ice_surface_liquid_water_fraction);
-
-<<<<<<< HEAD
-  m_ocean->shelf_base_temperature(shelf_base_temperature);
-=======
-  m_subglacial_hydrology->till_water_thickness(till_water_thickness);
->>>>>>> 1522549a
 
   result.basal_frictional_heating = &m_stress_balance->basal_frictional_heating();
   result.basal_heat_flux          = &m_btu->flux_through_top_surface(); // bedrock thermal layer
