--- conflicted
+++ resolved
@@ -1,8 +1,4 @@
-<<<<<<< HEAD
-// Copyright (C) 2009--2024 Jed Brown and Ed Bueler and Constantine Khroulev and David Maxwell
-=======
 // Copyright (C) 2009--2025 Jed Brown and Ed Bueler and Constantine Khroulev and David Maxwell
->>>>>>> b1c3facd
 //
 // This file is part of PISM.
 //
@@ -80,13 +76,9 @@
   m_callback_data.da  = *m_velocity_global.dm();
   m_callback_data.ssa = this;
 
-<<<<<<< HEAD
-  ierr = DMDASNESSetFunctionLocal(*m_da, INSERT_VALUES,
-=======
   auto dm = m_velocity_global.dm();
 
   ierr = DMDASNESSetFunctionLocal(*dm, INSERT_VALUES,
->>>>>>> b1c3facd
 #if PETSC_VERSION_LT(3,21,0)
                                   (DMDASNESFunction)function_callback,
 #else
@@ -95,11 +87,7 @@
                                   &m_callback_data);
   PISM_CHK(ierr, "DMDASNESSetFunctionLocal");
 
-<<<<<<< HEAD
-  ierr = DMDASNESSetJacobianLocal(*m_da,
-=======
   ierr = DMDASNESSetJacobianLocal(*dm,
->>>>>>> b1c3facd
 #if PETSC_VERSION_LT(3,21,0)
                                   (DMDASNESJacobian)jacobian_callback,
 #else
