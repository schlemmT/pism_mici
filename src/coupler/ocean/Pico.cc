--- conflicted
+++ resolved
@@ -424,11 +424,6 @@
   std::vector<int> n_shelf_cellsr(m_n_shelves, 0);
   std::vector<int> cfs_in_basins_per_shelfr(m_n_shelves*m_n_basins,0);
 
-  //std::vector<std::vector<int> > cfs_in_basins_per_shelf(m_n_shelves, std::vector<int>(m_n_basins, 0));
-
-
-  std::vector<std::vector<int> > cfs_in_basins_per_shelf(m_n_shelves, std::vector<int>(m_n_basins, 0));
-
 
   // 1) count the number of cells in each shelf
   // 2) count the number of cells in the intersection of each shelf with all the basins
@@ -444,13 +439,8 @@
       if (mask.as_int(i, j) == MASK_FLOATING) {
         auto M = mask.int_star(i, j);
         if (M.n == MASK_ICE_FREE_OCEAN or M.e == MASK_ICE_FREE_OCEAN or M.s == MASK_ICE_FREE_OCEAN or M.w == MASK_ICE_FREE_OCEAN) {
-<<<<<<< HEAD
           if (cfs_in_basins_per_shelf[s*m_n_basins+b] != b) {
             cfs_in_basins_per_shelf[s*m_n_basins+b] = b;
-=======
-          if (cfs_in_basins_per_shelf[s][b] != b) {
-            cfs_in_basins_per_shelf[s][b] = b;
->>>>>>> f1e8fe28
           }
         }
       }
@@ -466,24 +456,10 @@
 
     for (int s = 0; s < m_n_shelves; s++) {
       for (int b = 0; b < m_n_basins; b++) {
-<<<<<<< HEAD
         // remove ice shelf parts from the count that do not have a calving front in that basin
         if (n_shelf_cells_per_basin[s*m_n_basins+b] > 0 and cfs_in_basins_per_shelf[s*m_n_basins+b] == 0) {
           n_shelf_cells[s] -= n_shelf_cells_per_basin[s*m_n_basins+b];
           n_shelf_cells_per_basin[s*m_n_basins+b] = 0;
-=======
-        n_shelf_cells_per_basin[s][b] = GlobalSum(m_grid->com, n_shelf_cells_per_basin[s][b]);
-
-        cfs_in_basins_per_shelf[s][b] = GlobalSum(m_grid->com, cfs_in_basins_per_shelf[s][b]);
-        //if (cfs_in_basins_per_shelf[s][b]>0) {
-        //  m_log->message(2, "PICO, ocean gateways results with s=%d, r=%d \n",s,cfs_in_basins_per_shelf[s][b]);
-        //}
-
-        // remove ice shelf parts from the count that do not have a calving front in that basin
-        if (n_shelf_cells_per_basin[s][b] > 0 and cfs_in_basins_per_shelf[s][b] == 0) {
-          n_shelf_cells[s] -= n_shelf_cells_per_basin[s][b];
-          n_shelf_cells_per_basin[s][b] = 0;
->>>>>>> f1e8fe28
         }
       }
     }
@@ -506,14 +482,8 @@
 
       // weighted input depending on the number of shelf cells in each basin
       for (int b = 1; b < m_n_basins; b++) { //Note: b=0 yields nan
-<<<<<<< HEAD
           Toc_box0(i, j) += basin_temperature[b] * n_shelf_cells_per_basin[s*m_n_basins+b] / (double)n_shelf_cells[s];
           Soc_box0(i, j) += basin_salinity[b] * n_shelf_cells_per_basin[s*m_n_basins+b] / (double)n_shelf_cells[s];
-=======
-
-        Toc_box0(i, j) += basin_temperature[b] * n_shelf_cells_per_basin[s][b] / (double)n_shelf_cells[s];
-        Soc_box0(i, j) += basin_salinity[b] * n_shelf_cells_per_basin[s][b] / (double)n_shelf_cells[s];
->>>>>>> f1e8fe28
       }
 
       double theta_pm = physics.theta_pm(Soc_box0(i, j), physics.pressure(ice_thickness(i, j)));
